--- conflicted
+++ resolved
@@ -3,16 +3,10 @@
 {
     public interface IInputDeviceImp
     {
-<<<<<<< HEAD
-
-        float GetAxis(string axis);
-        string Name {get;}
-=======
         float GetXAxis();
         float GetYAxis();
         float GetZAxis();
         string GetName();
->>>>>>> 773e5ec8
         int GetPressedButton();
         bool IsButtonDown(int button);
         bool IsButtonPressed(int button);
