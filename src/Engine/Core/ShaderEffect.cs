--- conflicted
+++ resolved
@@ -127,10 +127,7 @@
                     Object initValue;
                     if (_paramDecl.TryGetValue(paramNew.Name, out initValue))
                     {
-<<<<<<< HEAD
-=======
                         // ReSharper disable once UseMethodIsInstanceOfType
->>>>>>> c76eadc9
                         if (!paramNew.Type.IsAssignableFrom(initValue.GetType()))
                         {
                             throw new Exception("Error preparing effect pass " + i + ". Shader parameter " +  paramNew.Type.ToString() + " " + paramNew.Name +
