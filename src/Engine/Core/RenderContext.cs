﻿using System;
using System.Collections.Generic;
using System.Diagnostics;
using System.IO;
using JSIL.Meta;
using Fusee.Math;
namespace Fusee.Engine
{
    /// <summary>
    /// The render context contains all functions necessary to manipulate the underlying rendering hardware. Use this class' elements
    /// to render geometry to the RenderCanvas associated with this context. If you have worked with OpenGL or DirectX before you will find
    /// many similarities in this class' methods and properties.
    /// </summary>
    public partial class RenderContext
    {
        #region Fields

        #region Private Fields

        private readonly IRenderContextImp _rci;

        internal int ViewportWidth { get; private set; }
        internal int ViewportHeight { get; private set; }

        private ShaderProgram _currentShader;
        private MatrixParamNames _currentShaderParams;
        private readonly Light[] _lightParams;
        private readonly LightParamNames[] _lightShaderParams;
        private bool _updatedShaderParams;

        private ShaderProgram _debugShader;
        private IShaderParam _debugColor;
        private bool _debugLinesEnabled = true;

        // Settable matrices
        private float4x4 _modelView;
        private float4x4 _projection;
        private float4x4 _view;
        private float4x4 _model;

        // Derived matrices
        private float4x4 _modelViewProjection;

        private float4x4 _invView;
        private float4x4 _invModel;
        private float4x4 _invModelView;
        private float4x4 _invProjection;
        private float4x4 _invModelViewProjection;

        private float4x4 _invTransView;
        private float4x4 _invTransModel;
        private float4x4 _invTransModelView;
        private float4x4 _invTransProjection;
        private float4x4 _invTransModelViewProjection;

        private float4x4 _transView;
        private float4x4 _transModel;
        private float4x4 _transModelView;
        private float4x4 _transProjection;
        private float4x4 _transModelViewProjection;

        private bool _modelViewProjectionOk;

        private bool _invViewOk;
        private bool _invModelOk;
        private bool _invModelViewOk;
        private bool _invProjectionOk;
        private bool _invModelViewProjectionOk;

        private bool _invTransViewOk;
        private bool _invTransModelOk;
        private bool _invTransModelViewOk;
        private bool _invTransProjectionOk;
        private bool _invTransModelViewProjectionOk;

        private bool _transViewOk;
        private bool _transModelOk;
        private bool _transModelViewOk;
        private bool _transProjectionOk;
        private bool _transModelViewProjectionOk;
        
        #endregion

        #region Internal Fields

        internal struct MatrixParamNames
        {
            // ReSharper disable InconsistentNaming
            public IShaderParam FUSEE_M;
            public IShaderParam FUSEE_V;
            public IShaderParam FUSEE_MV;

            public IShaderParam FUSEE_P;
            public IShaderParam FUSEE_MVP;

            public IShaderParam FUSEE_IMV;
            public IShaderParam FUSEE_IP;
            public IShaderParam FUSEE_IMVP;

            public IShaderParam FUSEE_TMV;
            public IShaderParam FUSEE_TP;
            public IShaderParam FUSEE_TMVP;

            public IShaderParam FUSEE_ITMV;
            public IShaderParam FUSEE_ITP;
            public IShaderParam FUSEE_ITMVP;
            // ReSharper restore InconsistentNaming
        };

        internal struct LightParamNames
        {
            // ReSharper disable InconsistentNaming
            public IShaderParam FUSEE_L_AMBIENT;
            public IShaderParam FUSEE_L_DIFFUSE;
            public IShaderParam FUSEE_L_SPECULAR;
            public IShaderParam FUSEE_L_POSITION;
            public IShaderParam FUSEE_L_DIRECTION;
            public IShaderParam FUSEE_L_SPOTANGLE;
            public IShaderParam FUSEE_L_ACTIVE;
            // ReSharper restore InconsistentNaming               

        }

        #endregion

        #region Matrix Fields
        /// <summary>
        /// The View matrix used by the rendering pipeline.
        /// </summary>
        /// <value>
        /// The view matrix.
        /// </value>
        /// <remarks>
        /// This matrix is also reffered often as the camera transformation(not the projection). 
        /// It describes the orientation of the view that is used to render a scene.
        /// You can use <see cref="Fusee.Math.float4x4.LookAt(Fusee.Math.float3, Fusee.Math.float3, Fusee.Math.float3)"/> to create a valid view matrix and analyze how it is build up.
        /// </remarks>
        public float4x4 View
        {
            get { return _view; }
            set
            {
                //value.M13 *= -1; // Correct Operation to make Coordinate System left handed
                //value.M23 *= -1;
                //value.M33 *= -1;
                //value.M43 *= -1;
                _view = value;

                _modelViewProjectionOk = false;
                _invViewOk = false;
                _invModelViewOk = false;
                _invModelViewProjectionOk = false;

                _invTransViewOk = false;
                _invTransModelViewOk = false;
                _invTransModelViewProjectionOk = false;

                _transViewOk = false;
                _transModelViewOk = false;
                _transModelViewProjectionOk = false;
                _modelView = _view * _model;

                UpdateCurrentShader();

                _rci.ModelView = _modelView;
            }
        }

        /// <summary>
        /// The Model matrix used by the rendering pipeline.
        /// </summary>
        /// <value>
        /// The model matrix.
        /// </value>
        /// <remarks>
        /// Model coordinates are the coordinates directly taken from the model (the mesh geometry - <see cref="Fusee.Engine.Mesh"/>).
        /// </remarks>
        public float4x4 Model
        {

            get { return _model; }
            set
            {
                _model = value;

                _modelViewProjectionOk = false;
                _invModelOk = false;
                _invModelViewOk = false;
                _invModelViewProjectionOk = false;

                _invTransModelOk = false;
                _invTransModelViewOk = false;
                _invTransModelViewProjectionOk = false;

                _transModelOk = false;
                _transModelViewOk = false;
                _transModelViewProjectionOk = false;
                _modelView = _model * _view;

                UpdateCurrentShader();
                _rci.ModelView = _modelView;

            } //TODO: Flags
        }

        /// <summary>
        /// The ModelView matrix used by the rendering pipeline.
        /// </summary>
        /// <value>
        /// The 4x4 ModelView matrix defining the transformation applied to model coordinates yielding view coordinates.
        /// </value>
        /// <remarks>
        /// Model coordinates are the coordinates directly taken from the model (the mesh geometry - <see cref="Fusee.Engine.Mesh"/>). The rendering pipeline
        /// transforms these coordinates into View coordinates. Further down the pipeline the coordinates will be transformed to screen coordinates to allow the
        /// geometry to be rendered to pixel positions on the screen. The ModelView matrix defines the transformations performed on the original model coordinates
        /// to yield view coordinates. In most cases the matrix is a composition of several translations, rotations, and scale operations.
        /// </remarks>
        public float4x4 ModelView
        {
            get
            {
                return _modelView;
            }
            set
            {
                // Update matrix
                _modelView = value;
                _view = float4x4.Identity;
                _model = value;

                // Invalidate derived matrices
                _modelViewProjectionOk = false;

                _invModelOk = false;
                _invViewOk = false;
                _invModelViewOk = false;
                _invModelViewProjectionOk = false;

                _invTransModelOk = false;
                _invTransViewOk = false;
                _invTransModelViewOk = false;
                _invTransModelViewProjectionOk = false;

                _transModelOk = false;
                _transViewOk = false;
                _transModelViewOk = false;
                _transModelViewProjectionOk = false;

                UpdateCurrentShader();

                _rci.ModelView = value;

            }
        }


        /// <summary>
        /// The projection matrix used by the rendering pipeline
        /// </summary>
        /// <value>
        /// The 4x4 projection matrix applied to view coordinates yielding clip space coordinates.
        /// </value>
        /// <remarks>
        /// View coordinates are the result of the ModelView matrix multiplied to the geometry (<see cref="Fusee.Engine.RenderContext.ModelView"/>).
        /// The coordinate system of the view space has its origin in the camera center with the z axis aligned to the viewing direction, and the x- and
        /// y axes aligned to the viewing plane. Still, no projection from 3d space to the viewing plane has been performed. This is done by multiplying
        /// view coordinate geometry wihth the projection matrix. Typically, the projection matrix either performs a parallel projection or a perspective
        /// projection.
        /// </remarks>
        public float4x4 Projection
        {
            get
            {
                return _projection;
            }
            set
            {
                // Update matrix
                _projection = value;

                // Invalidate derived matrices
                _modelViewProjectionOk = false;
                _invProjectionOk = false;
                _invProjectionOk = false;
                _invTransProjectionOk = false;
                _invTransProjectionOk = false;
                _transProjectionOk = false;
                _transProjectionOk = false;

                UpdateCurrentShader();

                _rci.Projection = value;
            }
        }


        /// <summary>
        /// The combination of the ModelView and Projection matrices.
        /// </summary>
        /// <value>
        /// The 4x4 matrix resulting from the matrix multiplaction of the ModelView and the Projection matrix.
        /// </value>
        /// <remarks>
        /// <see cref="Fusee.Engine.RenderContext.ModelView"/> and <see cref="Fusee.Engine.RenderContext.Projection"/>.
        /// </remarks>
        public float4x4 ModelViewProjection
        {
            get
            {
                if (!_modelViewProjectionOk)
                {
                    _modelViewProjection = float4x4.Mult(ModelView, Projection);
                    _modelViewProjectionOk = true;
                }
                return _modelViewProjection;
            }
        }

        /// <summary>
        /// Gets the inverted View matrix.
        /// </summary>
        /// <value>
        /// The inverted view matrix.
        /// </value>
        /// <remarks>
        /// If the View matrix is orthogonal (i.e. contains no scale component), its inverse matrix
        /// is equal to its transpose matrix.
        /// </remarks>
        /// <seealso cref="Fusee.Engine.RenderContext.View"/>
        /// <seealso cref="Fusee.Engine.RenderContext.TransView"/>
        public float4x4 InvView
        {
            get
            {
                if (!_invViewOk)
                {
                    _invView = float4x4.Invert(View);
                    _invViewOk = true;
                }
                return _invView;
            }
        }

        /// <summary>
        /// Gets the inverted Model matrix.
        /// </summary>
        /// <value>
        /// The inverted Model matrix.
        /// </value>
        /// <remarks>
        /// If the Model matrix is orthogonal (i.e. contains no scale component), its inverse matrix
        /// is equal to its transpose matrix.
        /// </remarks>
        /// <seealso cref="Fusee.Engine.RenderContext.Model"/>
        /// <seealso cref="Fusee.Engine.RenderContext.TransModel"/>
        public float4x4 InvModel
        {
            get
            {
                if (!_invModelOk)
                {
                    _invModel = float4x4.Invert(Model);
                    _invModelOk = true;
                }
                return _invModel;
            }
        }


        /// <summary>
        /// The inverse of the ModelView matrix.
        /// </summary>
        /// <value>
        /// The 4x4 matrix resulting from the matrix inversion applied to the ModelView matrix.
        /// </value>
        /// <remarks>
        /// If the ModelView matrix is orthogonal (i.e. contains no scale component), its inverse matrix
        /// is equal to its transpose matrix.
        /// </remarks>
        /// <seealso cref="Fusee.Engine.RenderContext.ModelView"/>
        /// <seealso cref="Fusee.Engine.RenderContext.TransModelView"/>
        public float4x4 InvModelView
        {
            get
            {
                if (!_invModelViewOk)
                {
                    _invModelView = float4x4.InvertAffine(ModelView);
                    _invModelViewOk = true;
                }
                return _invModelView;
            }
        }


        /// <summary>
        /// The inverse of the Projection matrix.
        /// </summary>
        /// <value>
        /// The 4x4 matrix resulting from the matrix inversion applied to the Projection matrix.
        /// </value>
        /// <remarks>
        /// If the Projection matrix is orthogonal (i.e. contains no scale component), its inverse matrix
        /// is equal to its transpose matrix.
        /// </remarks>
        /// <seealso cref="Fusee.Engine.RenderContext.Projection"/>
        /// <seealso cref="Fusee.Engine.RenderContext.TransProjection"/>
        public float4x4 InvProjection
        {
            get
            {
                if (!_invProjectionOk)
                {
                    _invProjection = float4x4.Invert(Projection);
                    _invProjectionOk = true;
                }
                return _invProjection;
            }
        }


        /// <summary>
        /// The inverse of the ModelViewProjection matrix.
        /// </summary>
        /// <value>
        /// The 4x4 matrix resulting from the matrix inversion applied to the ModelViewProjection matrix.
        /// </value>
        /// <remarks>
        /// If the ModelViewProjection matrix is orthogonal (i.e. contains no scale component), its inverse matrix
        /// is equal to its transpose matrix.
        /// </remarks>
        /// <seealso cref="Fusee.Engine.RenderContext.ModelViewProjection"/>
        /// <seealso cref="Fusee.Engine.RenderContext.TransModelViewProjection"/>
        public float4x4 InvModelViewProjection
        {
            get
            {
                if (!_invModelViewProjectionOk)
                {
                    _invModelViewProjection = float4x4.Invert(ModelViewProjection);
                    _invModelViewProjectionOk = true;
                }
                return _invModelViewProjection;
            }
        }

        /// <summary>
        /// The transpose of the View matrix.
        /// </summary>
        /// <value>
        /// The 4x4 matrix resulting from the matrix transpose applied to the View matrix.
        /// </value>
        /// <remarks>
        /// If the View matrix is orthogonal (i.e. contains no scale component), its transpose matrix
        /// is equal to its inverse matrix.
        /// </remarks>
        /// <seealso cref="Fusee.Engine.RenderContext.View"/>
        /// <seealso cref="Fusee.Engine.RenderContext.InvView"/>
        public float4x4 TransView
        {
            get
            {
                if (!_transViewOk)
                {
                    _transView = float4x4.Transpose(View);
                    _transViewOk = true;
                }
                return _transView;
            }
        }

        /// <summary>
        /// The transpose of the Model matrix.
        /// </summary>
        /// <value>
        /// The 4x4 matrix resulting from the matrix transpose applied to the Model matrix.
        /// </value>
        /// <remarks>
        /// If the Model matrix is orthogonal (i.e. contains no scale component), its transpose matrix
        /// is equal to its inverse matrix.
        /// </remarks>
        /// <seealso cref="Fusee.Engine.RenderContext.Model"/>
        /// <seealso cref="Fusee.Engine.RenderContext.InvModel"/>
        public float4x4 TransModel
        {
            get
            {
                if (!_transModelOk)
                {
                    _transModel = float4x4.Transpose(Model);
                    _transModelOk = true;
                }
                return _transModel;
            }
        }


        /// <summary>
        /// The transpose of the ModelView matrix.
        /// </summary>
        /// <value>
        /// The 4x4 matrix resulting from the matrix transpose applied to the ModelView matrix.
        /// </value>
        /// <remarks>
        /// If the ModelView matrix is orthogonal (i.e. contains no scale component), its transpose matrix
        /// is equal to its inverse matrix.
        /// </remarks>
        /// <seealso cref="Fusee.Engine.RenderContext.ModelView"/>
        /// <seealso cref="Fusee.Engine.RenderContext.InvModelView"/>
        public float4x4 TransModelView
        {
            get
            {
                if (!_transModelViewOk)
                {
                    _transModelView = float4x4.Transpose(ModelView);
                    _transModelViewOk = true;
                }
                return _transModelView;
            }
        }


        /// <summary>
        /// The transpose of the Projection matrix.
        /// </summary>
        /// <value>
        /// The 4x4 matrix resulting from the matrix transpose applied to the Projection matrix.
        /// </value>
        /// <remarks>
        /// If the Projection matrix is orthogonal (i.e. contains no scale component), its transpose matrix
        /// is equal to its inverse matrix.
        /// </remarks>
        /// <seealso cref="Fusee.Engine.RenderContext.Projection"/>
        /// <seealso cref="Fusee.Engine.RenderContext.InvProjection"/>
        public float4x4 TransProjection
        {
            get
            {
                if (!_transProjectionOk)
                {
                    _transProjection = float4x4.Transpose(Projection);
                    _transProjectionOk = true;
                }
                return _transProjection;
            }
        }


        /// <summary>
        /// The transpose of the ModelViewProjection matrix.
        /// </summary>
        /// <value>
        /// The 4x4 matrix resulting from the matrix transpose applied to the ModelViewProjection matrix.
        /// </value>
        /// <remarks>
        /// If the ModelViewProjection matrix is orthogonal (i.e. contains no scale component), its transpose matrix
        /// is equal to its inverse matrix.
        /// </remarks>
        /// <seealso cref="Fusee.Engine.RenderContext.ModelViewProjection"/>
        /// <seealso cref="Fusee.Engine.RenderContext.InvModelViewProjection"/>
        public float4x4 TransModelViewProjection
        {
            get
            {
                if (!_transModelViewProjectionOk)
                {
                    _transModelViewProjection = float4x4.Transpose(ModelViewProjection);
                    _transModelViewProjectionOk = true;
                }
                return _transModelViewProjection;
            }
        }

        /// <summary>
        /// The inverse transpose of the View matrix.
        /// </summary>
        /// <value>
        /// The 4x4 matrix resulting from the matrix inversion and transpose applied to the View matrix.
        /// </value>
        /// <remarks>
        /// If the View matrix is orthogonal (i.e. contains no scale component), its inverse transpose matrix
        /// is the same as the original View matrix.
        /// </remarks>
        /// <seealso cref="Fusee.Engine.RenderContext.View"/>
        /// <seealso cref="Fusee.Engine.RenderContext.InvView"/>
        /// <seealso cref="Fusee.Engine.RenderContext.TransView"/>
        public float4x4 InvTransView
        {
            get
            {
                if (!_invTransViewOk)
                {
                    _invTransView = float4x4.Invert(TransView);
                    _invTransViewOk = true;
                }
                return _invTransView;
            }
        }

        /// <summary>
        /// The inverse transpose of the Model matrix.
        /// </summary>
        /// <value>
        /// The 4x4 matrix resulting from the matrix inversion and transpose applied to the Model matrix.
        /// </value>
        /// <remarks>
        /// If the Model matrix is orthogonal (i.e. contains no scale component), its inverse transpose matrix
        /// is the same as the original Model matrix.
        /// </remarks>
        /// <seealso cref="Fusee.Engine.RenderContext.Model"/>
        /// <seealso cref="Fusee.Engine.RenderContext.InvModel"/>
        /// <seealso cref="Fusee.Engine.RenderContext.TransModel"/>
        public float4x4 InvTransModel
        {
            get
            {
                if (!_invTransModelOk)
                {
                    _invTransModel = float4x4.Invert(TransModel);
                    _invTransModelOk = true;
                }
                return _invTransModel;
            }
        }


        /// <summary>
        /// The inverse transpose of the ModelView matrix.
        /// </summary>
        /// <value>
        /// The 4x4 matrix resulting from the matrix inversion and transpose applied to the ModelView matrix.
        /// </value>
        /// <remarks>
        /// If the ModelView matrix is orthogonal (i.e. contains no scale component), its inverse transpose matrix
        /// is the same as the original ModelView matrix.
        /// </remarks>
        /// <seealso cref="Fusee.Engine.RenderContext.ModelView"/>
        /// <seealso cref="Fusee.Engine.RenderContext.InvModelView"/>
        /// <seealso cref="Fusee.Engine.RenderContext.TransModelView"/>
        public float4x4 InvTransModelView
        {
            get
            {
                if (!_invTransModelViewOk)
                {
                    _invTransModelView = float4x4.InvertAffine(TransModelView);
                    _invTransModelViewOk = true;
                }
                return _invTransModelView;
            }
        }


        /// <summary>
        /// The inverse transpose of the Projection matrix.
        /// </summary>
        /// <value>
        /// The 4x4 matrix resulting from the matrix inversion and transpose applied to the Projection matrix.
        /// </value>
        /// <remarks>
        /// If the Projection matrix is orthogonal (i.e. contains no scale component), its inverse transpose matrix
        /// is the same as the original Projection matrix.
        /// </remarks>
        /// <seealso cref="Fusee.Engine.RenderContext.Projection"/>
        /// <seealso cref="Fusee.Engine.RenderContext.InvProjection"/>
        /// <seealso cref="Fusee.Engine.RenderContext.TransProjection"/>
        public float4x4 InvTransProjection
        {
            get
            {
                if (!_invTransProjectionOk)
                {
                    _invTransProjection = float4x4.Invert(TransProjection);
                    _invTransProjectionOk = true;
                }
                return _invTransProjection;
            }
        }


        /// <summary>
        /// The inverse transpose of the ModelViewProjection matrix.
        /// </summary>
        /// <value>
        /// The 4x4 matrix resulting from the matrix inversion and transpose applied to the ModelViewProjection matrix.
        /// </value>
        /// <remarks>
        /// If the ModelViewProjection matrix is orthogonal (i.e. contains no scale component), its inverse transpose matrix
        /// is the same as the original ModelViewProjection matrix.
        /// </remarks>
        /// <seealso cref="Fusee.Engine.RenderContext.ModelViewProjection"/>
        /// <seealso cref="Fusee.Engine.RenderContext.InvModelViewProjection"/>
        /// <seealso cref="Fusee.Engine.RenderContext.TransModelViewProjection"/>
        public float4x4 InvTransModelViewProjection
        {
            get
            {
                if (!_invTransModelViewProjectionOk)
                {
                    _invTransModelViewProjection = float4x4.Invert(TransModelViewProjection);
                    _invTransModelViewProjectionOk = true;
                }
                return _invTransModelViewProjection;
            }
        }

        #endregion

        #endregion

        #region Constructors

        /// <summary>
        /// Initializes a new instance of the <see cref="RenderContext"/> class.
        /// </summary>
        /// <param name="rci">The <see cref="Fusee.Engine.IRenderContextImp"/>.</param>
        public RenderContext(IRenderContextImp rci)
        {
            _rci = rci;
            View = float4x4.Identity;
            ModelView = float4x4.Identity;
            Projection = float4x4.Identity;

            _lightParams = new Light[8];
            _lightShaderParams = new LightParamNames[8];

            _updatedShaderParams = false;

            _debugShader = MoreShaders.GetDiffuseColorShader(this);
            _debugColor = _debugShader.GetShaderParam("color");

            _textShader = MoreShaders.GetGUIShader(this);
            _textTextureParam = _textShader.GetShaderParam("tex");
        }

        #endregion

        #region Members

        #region Image data related Members

        /// <summary>
        /// Creates a new Image with a specified size and color.
        /// </summary>
        /// <param name="width">The width of the image.</param>
        /// <param name="height">The height of the image.</param>
        /// <param name="bgColor">The color of the image. Value must be JS compatible.</param>
        /// <returns>An ImageData struct containing all necessary information for further processing.</returns>
        public ImageData CreateImage(int width, int height, String bgColor)
        {
            return _rci.CreateImage(width, height, bgColor);
        }

        /// <summary>
        /// Maps a specified text with on an image.
        /// </summary>
        /// <param name="imgData">The ImageData struct with the PixelData from the image.</param>
        /// <param name="fontName">The name of the text-font.</param>
        /// <param name="fontSize">The size of the text-font.</param>
        /// <param name="text">The text that sould be mapped on the iamge.</param>
        /// <param name="textColor">The color of the text-font.</param>
        /// <param name="startPosX">The horizontal start-position of the text on the image.</param>
        /// <param name="startPosY">The vertical start-position of the text on the image.</param>
        /// <returns>An ImageData struct containing all necessary information for further processing</returns>
        public ImageData TextOnImage(ImageData imgData, String fontName, float fontSize, String text, String textColor, float startPosX, float startPosY)
        {
            return _rci.TextOnImage(imgData, fontName, fontSize, text, textColor, startPosX, startPosY);
        }

        /// <summary>
        /// Creates a new texture and binds it to the shader.
        /// </summary>
        /// <remarks>
        /// Method should be called after LoadImage method to process
        /// the BitmapData an make them available for the shader.
        /// </remarks>
        /// <param name="imgData">An ImageData struct, containing necessary information for the upload to the graphics card.</param>
        /// <returns>
        /// An <see cref="ITexture"/> that can be used for texturing in the shader.
        /// </returns>
        public ITexture CreateTexture(ImageData imgData)
        {
            return _rci.CreateTexture(imgData);
        }

        /// <summary>
        /// Creates a white Texture with 1x1 pixel size.
        /// </summary>
        /// <returns>
        /// An <see cref="ITexture"/> that can be used for texturing in the shader.
        /// </returns>
        public ITexture DisableTexture()
        {
            return _rci.CreateTexture(CreateImage(1, 1, "white"));
        }

        /// <summary>
        /// Loads an image file from disk and creates a new Bitmap-object out of it.
        /// </summary>
        /// <remarks>
        /// This is the first step for the texturing Process.
        /// The Bitmap-bits get locked in the memory and are made available for
        /// further processing. The returned ImageData-Struct can be used in the
        /// CreateTexture method.
        /// </remarks>
        /// <param name="filename">Path to the image file</param>
        /// <returns>
        /// An ImageData struct with all necessary information for the texture-binding process.
        /// </returns>
        public ImageData LoadImage(String filename)
        {
            return _rci.LoadImage(filename);
        }

        /// <summary>
        /// Sets a Shader Parameter to a created texture.
        /// </summary>
        /// <param name="param">Shader Parameter used for texture binding.</param>
        /// <param name="texId">An ITexture probably returned from CreateTexture() method.</param>
        public void SetShaderParamTexture(IShaderParam param, ITexture texId)
        {
            _rci.SetShaderParamTexture(param, texId);
        }

        #endregion

        #region Private Members

        private void UpdateCurrentShader()
        {
            // Todo: Check if the respective matrix was changed since last accessed by the currently updated shader
            // Todo: and set only if matrix was changed.

            if (_currentShader == null)
                return;

            if (!_updatedShaderParams)
                UpdateShaderParams();

            // Normal versions of MV and P
            if (_currentShaderParams.FUSEE_M != null)
                SetShaderParam(_currentShaderParams.FUSEE_M, Model);

            if (_currentShaderParams.FUSEE_V != null)
                SetShaderParam(_currentShaderParams.FUSEE_V, View);

            if (_currentShaderParams.FUSEE_MV != null)
                SetShaderParam(_currentShaderParams.FUSEE_MV, ModelView);

            if (_currentShaderParams.FUSEE_P != null)
                SetShaderParam(_currentShaderParams.FUSEE_P, Projection);

            if (_currentShaderParams.FUSEE_MVP != null)
                SetShaderParam(_currentShaderParams.FUSEE_MVP, ModelViewProjection);

            // Inverted versions
            if (_currentShaderParams.FUSEE_IMV != null)
                SetShaderParam(_currentShaderParams.FUSEE_IMV, InvModelView);

            if (_currentShaderParams.FUSEE_IP != null)
                SetShaderParam(_currentShaderParams.FUSEE_IP, InvProjection);

            if (_currentShaderParams.FUSEE_IMVP != null)
                SetShaderParam(_currentShaderParams.FUSEE_IMVP, InvModelViewProjection);

            // Transposed versions
            if (_currentShaderParams.FUSEE_TMV != null)
                SetShaderParam(_currentShaderParams.FUSEE_TMV, TransModelView);

            if (_currentShaderParams.FUSEE_TP != null)
                SetShaderParam(_currentShaderParams.FUSEE_TP, TransProjection);

            if (_currentShaderParams.FUSEE_TMVP != null)
                SetShaderParam(_currentShaderParams.FUSEE_TMVP, TransModelViewProjection);

            // Inverted and transposed versions
            if (_currentShaderParams.FUSEE_ITMV != null)
                SetShaderParam(_currentShaderParams.FUSEE_ITMV, InvTransModelView);

            if (_currentShaderParams.FUSEE_ITP != null)
                SetShaderParam(_currentShaderParams.FUSEE_ITP, InvTransProjection);

            if (_currentShaderParams.FUSEE_ITMVP != null)
                SetShaderParam(_currentShaderParams.FUSEE_ITMVP, InvTransModelViewProjection);

            for (var i = 0; i < 8; i++)
            {
                if (_lightShaderParams[i].FUSEE_L_AMBIENT != null)
                    SetShaderParam(_lightShaderParams[i].FUSEE_L_AMBIENT, _lightParams[i].AmbientColor);

                if (_lightShaderParams[i].FUSEE_L_DIFFUSE != null)
                    SetShaderParam(_lightShaderParams[i].FUSEE_L_DIFFUSE, _lightParams[i].DiffuseColor);

                if (_lightShaderParams[i].FUSEE_L_SPECULAR != null)
                    SetShaderParam(_lightShaderParams[i].FUSEE_L_SPECULAR, _lightParams[i].SpecularColor);

                if (_lightShaderParams[i].FUSEE_L_POSITION != null)
                    SetShaderParam(_lightShaderParams[i].FUSEE_L_POSITION, _lightParams[i].Position);

                if (_lightShaderParams[i].FUSEE_L_DIRECTION != null)
                    SetShaderParam(_lightShaderParams[i].FUSEE_L_DIRECTION, _lightParams[i].Direction);

                if (_lightShaderParams[i].FUSEE_L_ACTIVE != null)
                    SetShaderParam(_lightShaderParams[i].FUSEE_L_ACTIVE, _lightParams[i].Active);

                if (_lightShaderParams[i].FUSEE_L_SPOTANGLE != null)
                    SetShaderParam(_lightShaderParams[i].FUSEE_L_SPOTANGLE, _lightParams[i].Angle);
            }
        }

        private void UpdateShaderParams()
        {
            if (_currentShader == null)
            {
                // TODO: log that no shader was set
                return;
            }

            // Normal versions of MV and P
            _currentShaderParams.FUSEE_M = _currentShader.GetShaderParam("FUSEE_M");
            _currentShaderParams.FUSEE_V = _currentShader.GetShaderParam("FUSEE_V");
            _currentShaderParams.FUSEE_MV = _currentShader.GetShaderParam("FUSEE_MV");
            _currentShaderParams.FUSEE_P = _currentShader.GetShaderParam("FUSEE_P");
            _currentShaderParams.FUSEE_MVP = _currentShader.GetShaderParam("FUSEE_MVP");

            // Inverted versions
            _currentShaderParams.FUSEE_IMV = _currentShader.GetShaderParam("FUSEE_IMV");
            _currentShaderParams.FUSEE_IP = _currentShader.GetShaderParam("FUSEE_IP");
            _currentShaderParams.FUSEE_IMVP = _currentShader.GetShaderParam("FUSEE_IMVP");

            // Transposed versions
            _currentShaderParams.FUSEE_TMV = _currentShader.GetShaderParam("FUSEE_TMV");
            _currentShaderParams.FUSEE_TP = _currentShader.GetShaderParam("FUSEE_TP");
            _currentShaderParams.FUSEE_TMVP = _currentShader.GetShaderParam("FUSEE_TMVP");

            // Inverted and transposed versions
            _currentShaderParams.FUSEE_ITMV = _currentShader.GetShaderParam("FUSEE_ITMV");
            _currentShaderParams.FUSEE_ITP = _currentShader.GetShaderParam("FUSEE_ITP");
            _currentShaderParams.FUSEE_ITMVP = _currentShader.GetShaderParam("FUSEE_ITMVP");

            for (int i = 0; i < 8; i++)
            {
                _lightShaderParams[i].FUSEE_L_AMBIENT = _currentShader.GetShaderParam("FUSEE_L" + i + "_AMBIENT");
                _lightShaderParams[i].FUSEE_L_DIFFUSE = _currentShader.GetShaderParam("FUSEE_L" + i + "_DIFFUSE");
                _lightShaderParams[i].FUSEE_L_SPECULAR = _currentShader.GetShaderParam("FUSEE_L" + i + "_SPECULAR");
                _lightShaderParams[i].FUSEE_L_POSITION = _currentShader.GetShaderParam("FUSEE_L" + i + "_POSITION");
                _lightShaderParams[i].FUSEE_L_DIRECTION = _currentShader.GetShaderParam("FUSEE_L" + i + "_DIRECTION");
                _lightShaderParams[i].FUSEE_L_SPOTANGLE = _currentShader.GetShaderParam("FUSEE_L" + i + "_SPOTANGLE");
                _lightShaderParams[i].FUSEE_L_ACTIVE = _currentShader.GetShaderParam("FUSEE_L" + i + "_ACTIVE");
            }

            _updatedShaderParams = true;
            UpdateCurrentShader();
        }

        #endregion

        #region Public Members

        /// <summary>
        /// Gets the current shader.
        /// </summary>
        /// <value>
        /// The current shader.
        /// </value>
        public ShaderProgram CurrentShader
        {
            get { return _currentShader; }
        }
        //directional or Point- Light
        /// <summary>
        /// Sets the directional or point lights information.
        /// </summary>
        /// <param name="v3">The lights direction or position. This depends on the light type.</param>
        /// <param name="diffuse">The diffuse light color.</param>
        /// <param name="ambient">The ambient light color.</param>
        /// <param name="specular">The specular light color.</param>
        /// <param name="type">The type of the light. 0=directional, 1=point.</param>
        /// <param name="id">The identifier. A maximum of 8 lights is recommended due to portability.</param>
        public void SetLight(float3 v3, float4 diffuse, float4 ambient, float4 specular, int type, int id)
        {
            switch (type)
            {
                case 1:
                    SetLightActive(id, type);
                    SetLightAmbient(id, ambient);
                    SetLightDiffuse(id, diffuse);
                    SetLightSpecular(id, specular);
                    SetLightDirection(id, v3);
                    break;
                case 2:
                    SetLightActive(id, type);
                    SetLightAmbient(id, ambient);
                    SetLightDiffuse(id, diffuse);
                    SetLightSpecular(id, specular);
                    SetLightPosition(id, v3);
                    break;
            }
        }

        //Spotlight with position AND direction
        /// <summary>
        /// Sets the spotlights information.
        /// </summary>
        /// <param name="position">The light position.</param>
        /// <param name="direction">The light direction.</param>
        /// <param name="diffuse">The diffuse light color.</param>
        /// <param name="ambient">The ambient light color.</param>
        /// <param name="specular">The specular light color.</param>
        /// <param name="type">The light type.</param>
        /// <param name="id">The identifier.A maximum of 8 lights is recommended due to portability.</param>
        public void SetLight(float3 position, float3 direction, float4 diffuse, float4 ambient, float4 specular, int type, int id)
        {
            SetLightActive(id, type);
            SetLightAmbient(id, ambient);
            SetLightDiffuse(id, diffuse);
            SetLightSpecular(id, specular);
            SetLightPosition(id, position);
            SetLightDirection(id, direction);
        }

        /// <summary>
        /// The color to use when clearing the color buffer.
        /// </summary>
        /// <value>
        /// The color value is interpreted as a (Red, Green, Blue, Alpha) quadruple with
        /// component values ranging from 0.0f to 1.0f.
        /// </value>
        /// <remarks>
        /// This is the color that will be copied to all pixels in the output color buffer when Clear is called on the render context.
        /// </remarks>
        /// <seealso cref="Clear"/>
        public float4 ClearColor
        {
            set { _rci.ClearColor = value; }
            get { return _rci.ClearColor; }
        }

        /// <summary>
        /// The depth value to use when clearing the color buffer.
        /// </summary>
        /// <value>
        /// Typically set to the highest possible depth value. Typically ranges between 0 and 1.
        /// </value>
        /// <remarks>
        /// This is the depth (z-) value that will be copied to all pixels in the depth (z-) buffer when Clear is called on the render context.
        /// </remarks>
        public float ClearDepth
        {
            set { _rci.ClearDepth = value; }
            get { return _rci.ClearDepth; }
        }


        /// <summary>
        /// Activates the light with the given index.
        /// </summary>
        /// <param name="lightInx">The light to activate. Can range from 0 to 7. Up to eight lights are supported.</param>
        /// <param name="active">1 - activate the light. 0 - deactiv</param>
        public void SetLightActive(int lightInx, float active)
        {
            _lightParams[lightInx].Active = active;
            IShaderParam sp;
            string paramName = "FUSEE_L" + lightInx + "_ACTIVE";

            if ((sp = _currentShader.GetShaderParam(paramName)) != null)
                SetShaderParam(sp, _lightParams[lightInx].Active);
        }

        /// <summary>
        /// Sets the ambient color component on the light with the given index.
        /// </summary>
        /// <param name="lightInx">The light to set the ambient color on. Can range from 0 to 7. Up to eight lights are supported.</param>
        /// <param name="ambientColor">
        /// The ambient color to be emitted by the given light. The value is interpreted as a (Red, Green, Blue, Alpha) quadruple with
        /// component values ranging from 0.0f to 1.0f. The Alpha component will be ignored.
        /// </param>
        /// <remarks>
        /// An ambient light component represents a fixed-intensity and fixed-color light that affects all parts of all objects in the scene equally.
        /// </remarks>
        public void SetLightAmbient(int lightInx, float4 ambientColor)
        {
            _lightParams[lightInx].AmbientColor = ambientColor;
            IShaderParam sp;
            string paramName = "FUSEE_L" + lightInx + "_AMBIENT";
            if ((sp = _currentShader.GetShaderParam(paramName)) != null)
                SetShaderParam(sp, _lightParams[lightInx].AmbientColor);
        }

        /// <summary>
        /// Sets the diffuse color component on the light with the given index.
        /// </summary>
        /// <param name="lightInx">The light to set the diffuse color on. Can range from 0 to 7. Up to eight lights are supported.</param>
        /// <param name="diffuseColor">
        /// The diffuse color to be emitted by the given light. The value is interpreted as a (Red, Green, Blue, Alpha) quadruple with
        /// component values ranging from 0.0f to 1.0f. The Alpha component will be ignored.
        /// </param>
        /// <remarks>
        /// A diffuse light component results in different parts of objects shaded with different intensites based on the angle of the incoming
        /// light ray at each given spot on the object surface. This component is what makes objects look "3D" - e.g. coloring the different faces of a cube with
        /// different intensities or creating brightness gradients on curved surfaces like a sphere.
        /// </remarks>
        public void SetLightDiffuse(int lightInx, float4 diffuseColor)
        {
            _lightParams[lightInx].DiffuseColor = diffuseColor;
            IShaderParam sp;
            string paramName = "FUSEE_L" + lightInx + "_DIFFUSE";
            if ((sp = _currentShader.GetShaderParam(paramName)) != null)
                SetShaderParam(sp, _lightParams[lightInx].DiffuseColor);
        }

        /// <summary>
        /// Sets the specular color component on the light with the given index.
        /// </summary>
        /// <param name="lightInx">The light to set the specular color on. Can range from 0 to 7. Up to eight lights are supported.</param>
        /// <param name="specularColor">
        /// The specular color to be emitted by the given light. The value is interpreted as a (Red, Green, Blue, Alpha) quadruple with
        /// component values ranging from 0.0f to 1.0f. The Alpha component will be ignored.
        /// </param>
        /// <remarks>
        /// A specular light component results in highlights created on the lit surfaces where the light source is mirrored into the viewers' eye.
        /// Bright highlights with small radii make objects' materials look glossy. The specular light component adds realism to 3D scenes in
        /// walk-through animations because the specualar light's intensity at a given point on an object's surface depends not only on the
        /// incoming light ray angle but also on the positon of the viewer. With a moving camera, also the specular highlights move on the
        /// objects' surfaces.
        /// </remarks>
        public void SetLightSpecular(int lightInx, float4 specularColor)
        {
            _lightParams[lightInx].SpecularColor = specularColor;
            IShaderParam sp;
            string paramName = "FUSEE_L" + lightInx + "_SPECULAR";
            if ((sp = _currentShader.GetShaderParam(paramName)) != null)
                SetShaderParam(sp, _lightParams[lightInx].SpecularColor);
        }

        /// <summary>
        /// Sets the position of the light with the given index.
        /// </summary>
        /// <param name="lightInx">The light to set the position on. Can range from 0 to 7. Up to eight lights are supported.</param>
        /// <param name="position">The position of the light in 3D space.</param>
        public void SetLightPosition(int lightInx, float3 position)
        {
            _lightParams[lightInx].Position = position;
            IShaderParam sp;
            string paramName = "FUSEE_L" + lightInx + "_POSITION";
            if ((sp = _currentShader.GetShaderParam(paramName)) != null)
                SetShaderParam(sp, _lightParams[lightInx].Position);
        }

        /// <summary>
        /// Sets the direction of the light with the given index.
        /// </summary>
        /// <param name="lightInx">The light to set the direction on. Can range from 0 to 7. Up to eight lights are supported.</param>
        /// <param name="direction">The direction vector into which the light emits rays.</param>
        public void SetLightDirection(int lightInx, float3 direction)
        {
            _lightParams[lightInx].Direction = direction;
            IShaderParam sp;
            string paramName = "FUSEE_L" + lightInx + "_DIRECTION";
            if ((sp = _currentShader.GetShaderParam(paramName)) != null)
                SetShaderParam(sp, _lightParams[lightInx].Direction);
        }

        /// <summary>
        /// Sets the opening angle of the spot light with the given index.
        /// </summary>
        /// <param name="lightInx">The light to set the direction on. Can range from 0 to 7. Up to eight lights are supported.</param>
        /// <param name="angle">The opening angle of the spotlight in degree.</param>
        public void SetLightSpotAngle(int lightInx, float angle)
        {

            _lightParams[lightInx].Angle = -(float)System.Math.Cos(angle);
            IShaderParam sp;
            string paramName = "FUSEE_L" + lightInx + "_SPOTANGLE";
            if ((sp = _currentShader.GetShaderParam(paramName)) != null)
                SetShaderParam(sp, _lightParams[lightInx].Angle);
        }

        /// <summary>
        /// Creates a shader object from vertex shader source code and pixel shader source code.
        /// </summary>
        /// <param name="vs">A string containing the vertex shader source.</param>
        /// <param name="ps">A string containing the pixel (fragment) shader source code.</param>
        /// <returns>A shader program object identifying the combination of the given vertex and pixel shader.</returns>
        /// <remarks>
        /// Currently only shaders in GLSL (or rather GLSL/ES) source language(s) are supported.
        /// The result is already compiled to code executable on the GPU. <see cref="Fusee.Engine.RenderContext.SetShader(ShaderProgram)"/>
        /// to activate the result as the current shader used for rendering geometry passed to the RenderContext.
        /// </remarks>
        public ShaderProgram CreateShader(string vs, string ps)
        {
            var sp = new ShaderProgram(_rci, _rci.CreateShader(vs, ps));
            /*
sp.ShaderParamHandlesImp = new ShaderParamHandleImp[MatrixParamNames.Length];
for (int i=0; i < MatrixParamNames.Length; i++)
{
sp.ShaderParamHandlesImp[i] = _rci.GetShaderParamHandle(sp.Spi, MatrixParamNames[i]);
}
* */

            return sp;
        }

        /// <summary>
        /// Activates the passed shader program as the current shader for geometry rendering.
        /// </summary>
        /// <param name="program">The shader to apply to mesh geometry subsequently passed to the RenderContext</param>
        /// <seealso cref="Fusee.Engine.RenderContext.CreateShader"/>
        /// <seealso cref="Fusee.Engine.RenderContext.Render(Mesh)"/>
        public void SetShader(ShaderProgram program)
        {
                _updatedShaderParams = false;
                
                if (_currentShader != program)
                {
                    _currentShader = program;
                    _rci.SetShader(program._spi);
                }
            UpdateShaderParams();         
        }

        /// <summary>
        /// Get a list of (uniform) shader parameters accessed by the given shader.
        /// </summary>
        /// <param name="program">The shader program to query for parameters.</param>
        /// <returns>
        /// A list of shader parameters accessed by the shader code of the given shader program. The parameters listed here
        /// are the so-called uniform parameters of the shader (in contrast to the varying parameters). The list contains all
        /// uniform parameters that are accessed by either the vertex shader, the pixel shader, or both shaders compiled into
        /// the given shader.
        /// </returns>
        public IEnumerable<ShaderParamInfo> GetShaderParamList(ShaderProgram program)
        {
            return _rci.GetShaderParamList(program._spi);
        }

        // Pass thru
        /// <summary>
        /// Returns an identifiyer for the named (uniform) parameter used in the specified shader program.
        /// </summary>
        /// <param name="program">The <see cref="ShaderProgram"/> using the parameter.</param>
        /// <param name="paramName">Name of the shader parameter.</param>
        /// <returns>A <see cref="IShaderParam"/> object to identify the given parameter in subsequent calls to SetShaderParam.</returns>
        /// <remarks>
        /// The returned handle can be used to assign values to a (uniform) shader paramter.
        /// </remarks>
        public IShaderParam GetShaderParam(ShaderProgram program, string paramName)
        {
            return _rci.GetShaderParam(program._spi, paramName);
        }

        /// <summary>
        /// Gets the value of a shader parameter.
        /// </summary>
        /// <param name="program">The <see cref="ShaderProgram"/>.</param>
        /// <param name="handle">The <see cref="IShaderParam"/>.</param>
        /// <returns>The float value.</returns>
        public float GetParamValue(ShaderProgram program, IShaderParam handle)
        {
            return _rci.GetParamValue(program._spi, handle);
        }

        /// <summary>
        /// Sets the specified shader parameter to a float value.
        /// </summary>
        /// <param name="param">The <see cref="IShaderParam"/> identifier.</param>
        /// <param name="val">The float value that should be assigned to the shader parameter.</param>
        /// <remarks>
        /// <see cref="GetShaderParam"/> to see how to retrieve an identifier for
        /// a given uniform parameter name used in a shader program.
        /// </remarks>
        /// <seealso cref="GetShaderParamList"/>
        [JSChangeName("SetShaderParam1f")]
        public void SetShaderParam(IShaderParam param, float val)
        {
            _rci.SetShaderParam(param, val);
        }

        /// <summary>
        /// Sets the shader parameter to a float2 value.
        /// </summary>
        /// <param name="param">The <see cref="IShaderParam"/> identifier.</param>
        /// <param name="val">The float2 value that should be assigned to the shader parameter.</param>
        /// <remarks>
        /// <see cref="GetShaderParam"/> to see how to retrieve an identifier for
        /// a given uniform parameter name used in a shader program.
        /// </remarks>
        /// <seealso cref="GetShaderParamList"/>
        [JSChangeName("SetShaderParam2f")]
        public void SetShaderParam(IShaderParam param, float2 val)
        {
            _rci.SetShaderParam(param, val);
        }

        /// <summary>
        /// Sets the shader parameter to a float3 value.
        /// </summary>
        /// <param name="param">The <see cref="IShaderParam"/> identifier.</param>
        /// <param name="val">The float3 value that should be assigned to the shader parameter.</param>
        /// <remarks>
        /// <see cref="GetShaderParam"/> to see how to retrieve an identifier for
        /// a given uniform parameter name used in a shader program.
        /// </remarks>
        /// <seealso cref="GetShaderParamList"/>
        [JSChangeName("SetShaderParam3f")]
        public void SetShaderParam(IShaderParam param, float3 val)
        {
            _rci.SetShaderParam(param, val);
        }

        /// <summary>
        /// Sets the shader parameter to a float4 value.
        /// </summary>
        /// <param name="param">The <see cref="IShaderParam"/> identifier.</param>
        /// <param name="val">The float4 value that should be assigned to the shader parameter.</param>
        /// <remarks>
        /// <see cref="GetShaderParam"/> to see how to retrieve an identifier for
        /// a given uniform parameter name used in a shader program.
        /// </remarks>
        /// <seealso cref="GetShaderParamList"/>
        [JSChangeName("SetShaderParam4f")]
        public void SetShaderParam(IShaderParam param, float4 val)
        {
            _rci.SetShaderParam(param, val);
        }

        /// <summary>
        /// Sets the shader parameter to a float4x4 matrixvalue.
        /// </summary>
        /// <param name="param">The <see cref="IShaderParam"/> identifier.</param>
        /// <param name="val">The float4x4 matrix that should be assigned to the shader parameter.</param>
        /// <remarks>
        /// <see cref="GetShaderParam"/> to see how to retrieve an identifier for
        /// a given uniform parameter name used in a shader program.
        /// </remarks>
        /// <seealso cref="GetShaderParamList"/>
        [JSChangeName("SetShaderParamMtx4f")]
        public void SetShaderParam(IShaderParam param, float4x4 val)
        {
            _rci.SetShaderParam(param, val);
        }

        /// <summary>
        /// Sets the shader parameter to a integer value.
        /// </summary>
        /// <param name="param">The <see cref="IShaderParam"/> identifier.</param>
        /// <param name="val">The integer value that should be assigned to the shader parameter.</param>
        /// <remarks>
        /// <see cref="GetShaderParam"/> to see how to retrieve an identifier for
        /// a given uniform parameter name used in a shader program.
        /// </remarks>
        /// <seealso cref="GetShaderParamList"/>
        [JSChangeName("SetShaderParamI")]
        public void SetShaderParam(IShaderParam param, int val)
        {
            _rci.SetShaderParam(param, val);
        }

        /// <summary>
        /// Erases the contents of the speciefied rendering buffers.
        /// </summary>
        /// <param name="flags">A combination of flags specifying the rendering buffers to clear.</param>
        /// <remarks>
        /// Calling this method erases all contents of the rendering buffers. A typical use case for this method
        /// is to erase the contents of the color buffer and the depth buffer (z-buffer) before rendering starts
        /// at the beginning of a rendering loop. Thus, rendering the current frame starts with an empty color and
        /// z-buffer. <see cref="ClearFlags"/> for a list of possible buffers to clear. Make sure to use the bitwisee
        /// or-operator (|) to combine several buffers to clear.
        /// </remarks>
        public void Clear(ClearFlags flags)
        {
            _rci.Clear(flags);
        }

        /// <summary>
        /// Renders the specified mesh.
        /// </summary>
        /// <param name="m">The mesh that should be rendered.</param>
        /// <remarks>
        /// Passes geometry to be pushed through the rendering pipeline. <see cref="Mesh"/> for a description how geometry is made up.
        /// The geometry is transformed and rendered by the currently active shader program.
        /// </remarks>
        public void Render(Mesh m)
        {
            if (m._meshImp == null)
                m._meshImp = _rci.CreateMeshImp();

            if (m.Vertices != null && m.Vertices.Length != 0 && !m.VerticesSet)
                _rci.SetVertices(m._meshImp, m.Vertices);

            if (m.Colors != null && m.Colors.Length != 0 && !m.ColorsSet)
                _rci.SetColors(m._meshImp, m.Colors);

            if (m.UVs != null && m.UVs.Length != 0 && !m.UVsSet)
                _rci.SetUVs(m._meshImp, m.UVs);

            if (m.Normals != null && m.Normals.Length != 0 && !m.NormalsSet)
                _rci.SetNormals(m._meshImp, m.Normals);

            if (m.Triangles != null && m.Triangles.Length != 0 && !m.TrianglesSet)
                _rci.SetTriangles(m._meshImp, m.Triangles);

            _rci.Render(m._meshImp);
        }

        /// <summary>
        /// Gets or sets a value indicating whether [debug lines enabled].
        /// </summary>
        /// <value>
        ///   <c>true</c> if [debug lines enabled]; otherwise, <c>false</c>.
        /// </value>
        public bool DebugLinesEnabled
        {
            get { return _debugLinesEnabled; }
            set { _debugLinesEnabled = value; }
        }

        /// <summary>
        /// Draws a Debug Line in 3D Space by using a start and end point (float3).
        /// </summary>
        /// <param name="start">The startpoint of the DebugLine.</param>
        /// <param name="end">The endpoint of the DebugLine.</param>
        /// <param name="color">The color of the DebugLine.</param>
        public void DebugLine(float3 start, float3 end, float4 color)
        {
            if (_debugLinesEnabled)
            {
                start /= 2;
                end /= 2;

                var oldShader = _currentShader;
                SetShader(_debugShader);

                SetShaderParam(_currentShaderParams.FUSEE_MVP, ModelViewProjection);
                SetShaderParam(_debugColor, color);

                _rci.DebugLine(start, end, color);

                if (oldShader != null)
                    SetShader(oldShader);
            }
        }

        /// <summary>
        /// Gets the content of the buffer and passes it to the <see cref="IRenderCanvasImp"/>.
        /// </summary>
        /// <param name="quad">The <see cref="Rectangle"/>.</param>
        /// <param name="texId">The <see cref="ITexture"/>.</param>
        public void GetBufferContent(Rectangle quad, ITexture texId)
        {
            _rci.GetBufferContent(quad, texId);
        }

        /// <summary>
        /// Sets the rectangular output region within the output buffer(s).
        /// </summary>
        /// <param name="x">leftmost pixel of the rectangular output region within the output buffer.</param>
        /// <param name="y">topmost pixel of the rectangular output region within the output buffer.</param>
        /// <param name="width">horizontal size (in pixels) of the output region.</param>
        /// <param name="height">vertical size (in pixels) of the ouput region.</param>
        /// <remarks>
        /// Setting the Viewport limits the rendering ouptut to the specified rectangular region.
        /// </remarks>
        public void Viewport(int x, int y, int width, int height)
        {
            ViewportWidth = width;
            ViewportHeight = height;

            _rci.Viewport(x, y, width, height);
        }

        /// <summary>
        /// Enable or disable Color channels to be written to the frame buffer (final image).
        /// Use this function as a color channel filter for the final image.
        /// </summary>
        /// <param name="red">if set to <c>true</c> [red].</param>
        /// <param name="green">if set to <c>true</c> [green].</param>
        /// <param name="blue">if set to <c>true</c> [blue].</param>
        /// <param name="alpha">if set to <c>true</c> [alpha].</param>
        public void ColorMask(bool red, bool green, bool blue, bool alpha)
        {
            _rci.ColorMask(red, green, blue, alpha);
        }

        /// <summary>
        /// Specify the View Frustum by settings its left,right,bottom,top,near and far planes. 
        /// Image the View frustum as a cubical form that determines the Cameras 3D view along its far plane. 
        /// </summary>
        /// <param name="left">The left plane.</param>
        /// <param name="right">The right plane.</param>
        /// <param name="bottom">The bottom plane.</param>
        /// <param name="top">The top plane.</param>
        /// <param name="zNear">The z near plane.</param>
        /// <param name="zFar">The z far plane.</param>
        public void Frustum(double left, double right, double bottom, double top, double zNear, double zFar)
        {
            _rci.Frustum(left, right, bottom, top, zNear, zFar);
        }

        #endregion

        #endregion
<<<<<<< HEAD
=======



        /// <summary>
        /// Apply a single render state to the render context. All subsequent rendering will be
        /// performed using the currently set state unless it is changed to a different value.
        /// </summary>
        /// <param name="renderState">One of the <see cref="RenderState"/> enumaration values.</param>
        /// <param name="value">An unsigned integer value representing the value the state should be set to.
        ///  Depending on the renderState, this value can be interpreted as an integer value, a float value, a
        /// boolean value, or even a color.  </param>
        /// <remarks>This method is close to the underlying implementation layer and might be awkward to use
        /// due to the ambiguity of the value parameter type. If you want type-safe state values and also 
        /// want to set a couple of states at the same time, try the more 
        /// elaborate <see cref="SetRenderState(RenderStateSet)"/> method.</remarks>
        public void SetRenderState(RenderState renderState, uint value)
        {
            _rci.SetRenderState(renderState, value);
        }

        /// <summary>
        /// Apply a number of render states to this render context. All subsequent rendering will be
        /// performed using the currently set state set unless one of its values it is changed. Use this 
        /// method to change more than one render state at once. 
        /// </summary>
        /// <param name="renderStateSet">A set of render states with their respective values to be set.</param>
        public void SetRenderState(RenderStateSet renderStateSet)
        {
            foreach (var state in renderStateSet.States)
            {
                var theKey = state.Key;
                var theValue = state.Value;
                _rci.SetRenderState(theKey, theValue);
            }
        }

        public uint GetRenderState(RenderState renderState)
        {
            return _rci.GetRenderState(renderState);
        }
>>>>>>> 2e1a811d
    }

}<|MERGE_RESOLUTION|>--- conflicted
+++ resolved
@@ -1501,9 +1501,6 @@
         #endregion
 
         #endregion
-<<<<<<< HEAD
-=======
-
 
 
         /// <summary>
@@ -1543,7 +1540,6 @@
         {
             return _rci.GetRenderState(renderState);
         }
->>>>>>> 2e1a811d
     }
 
 }