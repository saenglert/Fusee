<<<<<<< HEAD
﻿using System;
using System.Collections.Generic;
=======
﻿﻿using System;
>>>>>>> e82d8ee0
using Fusee.Engine;
using JSIL.Meta;
using Fusee.Math;

namespace Fusee.Engine
{
    public class RenderContext
    {
        private IRenderContextImp _rci;
        private ShaderProgram _currentShader;
        private Light[] _lightParams = new Light[8];

        /*
        public static readonly string[] MatrixParamNames  = {
            "FUSEE_MV",
            "FUSEE_P",
            "FUSEE_MVP",

            "FUSEE_I_MV",
            "FUSEE_I_P",
            "FUSEE_I_MVP",

            "FUSEE_T_MV",
            "FUSEE_T_P",
            "FUSEE_T_MVP",

            "FUSEE_IT_MV",
            "FUSEE_IT_P",
            "FUSEE_IT_MVP",
        };
        */

        public RenderContext(IRenderContextImp rci)
        {
            _rci = rci;
            ModelView = float4x4.Identity;
            Projection = float4x4.Identity;
        }

        public float4x4 Camera; // TODO: Implement Camera. Temporary solution!!
        // Settable matrices
        private float4x4 _modelView;
        private float4x4 _projection;

        // Derived matrices
        private float4x4 _modelViewProjection;

        private float4x4 _invModelView;
        private float4x4 _invProjection;
        private float4x4 _invModelViewProjection;

        private float4x4 _invTransModelView;
        private float4x4 _invTransProjection;
        private float4x4 _invTransModelViewProjection;

        private float4x4 _transModelView;
        private float4x4 _transProjection;
        private float4x4 _transModelViewProjection;

        private bool _modelViewProjectionOk;

        private bool _invModelViewOk;
        private bool _invProjectionOk;
        private bool _invModelViewProjectionOk;

        private bool _invTransModelViewOk;
        private bool _invTransProjectionOk;
        private bool _invTransModelViewProjectionOk;

        private bool _transModelViewOk;
        private bool _transProjectionOk;
        private bool _transModelViewProjectionOk;


        public ITexture CreateTexture(String filename)
        {
            return _rci.CreateTexture(filename);
        }

        public ITexture CreateTexture(ImageData imgData)
        {
            return _rci.CreateTexture(imgData);
        }

        public ImageData LoadImage(String filename)
        {
            return _rci.LoadImage(filename);
        }


        public void SetShaderParamTexture(IShaderParam param, ITexture texId)
        {
            _rci.SetShaderParamTexture(param, texId);
        }



        public float4x4 ModelView
        {
            get
            {
                return _modelView;
            }
            set
            {
                // Update matrix
                _modelView = value;

                // Invalidate derived matrices
                _modelViewProjectionOk = false;
                _invModelViewOk = false;
                _invModelViewProjectionOk = false;
                _invTransModelViewOk = false;
                _invTransModelViewProjectionOk = false;
                _transModelViewOk = false;
                _transModelViewProjectionOk = false;

                UpdateCurrentShader();

                _rci.ModelView = value;
            }
        }

        public float4x4 Projection
        {
            get
            {
                return _projection;
            }
            set
            {
                // Update matrix
                _projection = value;

                // Invalidate derived matrices
                _modelViewProjectionOk = false;
                _invProjectionOk = false;
                _invProjectionOk = false;
                _invTransProjectionOk = false;
                _invTransProjectionOk = false;
                _transProjectionOk = false;
                _transProjectionOk = false;

                UpdateCurrentShader();

                _rci.Projection = value;
            }
        }

        public float4x4 ModelViewProjection
        {
            get
            {
                if (!_modelViewProjectionOk)
                {
                    _modelViewProjection = ModelView * Projection;
                    _modelViewProjectionOk = true;
                }
                return _modelViewProjection;
            }
        }

        public float4x4 InvModelView
        {
            get
            {
                if (!_invModelViewOk)
                {
                    _invModelView = float4x4.Invert(ModelView);
                    _invModelViewOk = true;
                }
                return _invModelView;
            }
        }

        public float4x4 InvProjection
        {
            get
            {
                if (!_invProjectionOk)
                {
                    _invProjection = float4x4.Invert(Projection);
                    _invProjectionOk = true;
                }
                return _invProjection;
            }
        }

        public float4x4 InvModelViewProjection
        {
            get
            {
                if (!_invModelViewProjectionOk)
                {
                    _invModelViewProjection = float4x4.Invert(ModelViewProjection);
                    _invModelViewProjectionOk = true;
                }
                return _invModelViewProjection;
            }
        }


        public float4x4 TransModelView
        {
            get
            {
                if (!_transModelViewOk)
                {
                    _transModelView = float4x4.Transpose(ModelView);
                    _transModelViewOk = true;
                }
                return _transModelView;
            }
        }

        public float4x4 TransProjection
        {
            get
            {
                if (!_transProjectionOk)
                {
                    _transProjection = float4x4.Transpose(Projection);
                    _transProjectionOk = true;
                }
                return _transProjection;
            }
        }

        public float4x4 TransModelViewProjection
        {
            get
            {
                if (!_transModelViewProjectionOk)
                {
                    _transModelViewProjection = float4x4.Transpose(ModelViewProjection);
                    _transModelViewProjectionOk = true;
                }
                return _transModelViewProjection;
            }
        }


        public float4x4 InvTransModelView
        {
            get
            {
                if (!_invTransModelViewOk)
                {
                    _invTransModelView = float4x4.Invert(TransModelView);
                    _invTransModelViewOk = true;
                }
                return _invTransModelView;
            }
        }

        public float4x4 InvTransProjection
        {
            get
            {
                if (!_invTransProjectionOk)
                {
                    _invTransProjection = float4x4.Invert(TransProjection);
                    _invTransProjectionOk = true;
                }
                return _invTransProjection;
            }
        }

        public float4x4 InvTransModelViewProjection
        {
            get
            {
                if (!_invTransModelViewProjectionOk)
                {
                    _invTransModelViewProjection = float4x4.Invert(TransModelViewProjection);
                    _invTransModelViewProjectionOk = true;
                }
                return _invTransModelViewProjection;
            }
        }


        private void UpdateCurrentShader()
        {
            // Todo: Check if the respective matrix was changed since last accessed by the currently updated shader
            // Todo: and set only if matrix was changed.
            if (_currentShader == null)
            {
                // TODO: log that no shader was set
                return;
            }

            IShaderParam sp;
            // Normal versions of MV and P       
            if ((sp = _currentShader.GetShaderParam("FUSEE_MV")) != null)
                SetShaderParam(sp, ModelView);

            if ((sp = _currentShader.GetShaderParam("FUSEE_P")) != null)
                SetShaderParam(sp, Projection);

            if ((sp = _currentShader.GetShaderParam("FUSEE_MVP")) != null)
                SetShaderParam(sp, ModelViewProjection);

            // Inverted versions
            if ((sp = _currentShader.GetShaderParam("FUSEE_IMV")) != null)
                SetShaderParam(sp, InvModelView);

            if ((sp = _currentShader.GetShaderParam("FUSEE_IP")) != null)
                SetShaderParam(sp, InvProjection);

            if ((sp = _currentShader.GetShaderParam("FUSEE_IMVP")) != null)
                SetShaderParam(sp, InvModelViewProjection);

            // Transposed versions
            if ((sp = _currentShader.GetShaderParam("FUSEE_TMV")) != null)
                SetShaderParam(sp, TransModelView);

            if ((sp = _currentShader.GetShaderParam("FUSEE_TP")) != null)
                SetShaderParam(sp, TransProjection);

            if ((sp = _currentShader.GetShaderParam("FUSEE_TMVP")) != null)
                SetShaderParam(sp, TransModelViewProjection);

            // Inverted and transposed versions
            if ((sp = _currentShader.GetShaderParam("FUSEE_ITMV")) != null)
                SetShaderParam(sp, InvTransModelView);

            if ((sp = _currentShader.GetShaderParam("FUSEE_ITP")) != null)
                SetShaderParam(sp, InvTransProjection);

            if ((sp = _currentShader.GetShaderParam("FUSEE_ITMVP")) != null)
                SetShaderParam(sp, InvTransModelViewProjection);
<<<<<<< HEAD

            for (int i = 0; i < 8; i++)
            {
                if ((sp = _currentShader.GetShaderParam("FUSEE_L" + i + "_AMBIENT")) != null)
                    SetShaderParam(sp, _lightParams[i].AmbientColor);
                if ((sp = _currentShader.GetShaderParam("FUSEE_L" + i + "_DIFFUSE")) != null)
                    SetShaderParam(sp, _lightParams[i].DiffuseColor);
                if ((sp = _currentShader.GetShaderParam("FUSEE_L" + i + "_SPECULAR")) != null)
                    SetShaderParam(sp, _lightParams[i].SpecularColor);
                if ((sp = _currentShader.GetShaderParam("FUSEE_L" + i + "_POSITION")) != null)
                    SetShaderParam(sp, _lightParams[i].Position);
                if ((sp = _currentShader.GetShaderParam("FUSEE_L" + i + "_DIRECTION")) != null)
                    SetShaderParam(sp, _lightParams[i].Direction);
            }
        }

        public void SetLightActive(int lightInx, float active)
        {
            _lightParams[lightInx].Active = active;
            IShaderParam sp;
            string paramName = "FUSEE_L" + lightInx + "_ACTIVE";
            if ((sp = _currentShader.GetShaderParam(paramName)) != null)
                SetShaderParam(sp, _lightParams[lightInx].Active);
        }

        public void SetLightAmbient(int lightInx, float4 ambientColor)
        {
            _lightParams[lightInx].AmbientColor = ambientColor;
            IShaderParam sp;
            string paramName = "FUSEE_L" + lightInx + "_AMBIENT";
            if ((sp = _currentShader.GetShaderParam(paramName)) != null)
                SetShaderParam(sp, _lightParams[lightInx].AmbientColor);
        }

        public void SetLightDiffuse(int lightInx, float4 diffuseColor)
        {
            _lightParams[lightInx].DiffuseColor= diffuseColor;
            IShaderParam sp;
            string paramName = "FUSEE_L" + lightInx + "_DIFFUSE";
            if ((sp = _currentShader.GetShaderParam(paramName)) != null)
                SetShaderParam(sp, _lightParams[lightInx].DiffuseColor);
        }

        public void SetLightSpecular(int lightInx, float4 specularColor)
        {
            _lightParams[lightInx].SpecularColor = specularColor;
            IShaderParam sp;
            string paramName = "FUSEE_L" + lightInx + "_SPECULAR";
            if ((sp = _currentShader.GetShaderParam(paramName)) != null)
                SetShaderParam(sp, _lightParams[lightInx].SpecularColor);
        }

        public void SetLightPosition(int lightInx, float3 position)
        {
            _lightParams[lightInx].Position = position;
            IShaderParam sp;
            string paramName = "FUSEE_L" + lightInx + "_POSITION";
            if ((sp = _currentShader.GetShaderParam(paramName)) != null)
                SetShaderParam(sp, _lightParams[lightInx].Position);
        }

        public void SetLightDirection(int lightInx, float3 direction)
        {
            _lightParams[lightInx].Direction = direction;
            IShaderParam sp;
            string paramName = "FUSEE_L" + lightInx + "_DIRECTION";
            if ((sp = _currentShader.GetShaderParam(paramName)) != null)
                SetShaderParam(sp, _lightParams[lightInx].Direction);
=======
>>>>>>> e82d8ee0
        }

        public ShaderProgram CreateShader(string vs, string ps)
        {
            ShaderProgram sp = new ShaderProgram(_rci, _rci.CreateShader(vs, ps));
            sp._spi = _rci.CreateShader(vs, ps);
            /*
            sp.ShaderParamHandlesImp = new ShaderParamHandleImp[MatrixParamNames.Length];
            for (int i=0; i < MatrixParamNames.Length; i++)
            {
                sp.ShaderParamHandlesImp[i] = _rci.GetShaderParamHandle(sp.Spi, MatrixParamNames[i]);
            }
             * */
            return sp;
        }

        public void SetShader(ShaderProgram program)
        {
            _currentShader = program;
            _rci.SetShader(program._spi);
            //UpdateCurrentShader();
        }

        public IEnumerable<ShaderParamInfo> GetShaderParamList(ShaderProgram program)
        {
            return _rci.GetShaderParamList(program._spi);
        }

        // Pass thru
        public IShaderParam GetShaderParam(ShaderProgram program, string paramName)
        {
            return _rci.GetShaderParam(program._spi, paramName);
        }

        public float GetParamValue(ShaderProgram program, IShaderParam handle)
        {
            return _rci.GetParamValue(program._spi, handle);
        }

        [JSChangeName("SetShaderParam1f")]
        public void SetShaderParam(IShaderParam param, float val)
        {
            _rci.SetShaderParam(param, val);
        }

        [JSChangeName("SetShaderParam2f")]
        public void SetShaderParam(IShaderParam param, float2 val)
        {
            _rci.SetShaderParam(param, val);
        }

        [JSChangeName("SetShaderParam3f")]
        public void SetShaderParam(IShaderParam param, float3 val)
        {
            _rci.SetShaderParam(param, val);
        }

        [JSChangeName("SetShaderParam4f")]
        public void SetShaderParam(IShaderParam param, float4 val)
        {
            _rci.SetShaderParam(param, val);
        }

        [JSChangeName("SetShaderParamMtx4f")]
        public void SetShaderParam(IShaderParam param, float4x4 val)
        {
            _rci.SetShaderParam(param, val);
        }

        [JSChangeName("SetShaderParamI")]
        public void SetShaderParam(IShaderParam param, int val)
        {
            _rci.SetShaderParam(param, val);
        }

        public void Clear(ClearFlags flags)
        {
            _rci.Clear(flags);
        }

        public void Render(Mesh m)
        {
            if (m._meshImp == null)
                m._meshImp = _rci.CreateMeshImp();

            if (m.Vertices != null && m.Vertices.Length != 0 && !m.VerticesSet)
                _rci.SetVertices(m._meshImp, m.Vertices);

            if (m.Colors != null && m.Colors.Length != 0 && !m.ColorsSet)
                _rci.SetColors(m._meshImp, m.Colors);

            if (m.UVs != null && m.UVs.Length != 0 && !m.NormalsSet)
                _rci.SetUVs(m._meshImp, m.UVs);

            if (m.Normals != null && m.Normals.Length != 0 && !m.NormalsSet)
                _rci.SetNormals(m._meshImp, m.Normals);

            if (m.Triangles != null && m.Triangles.Length != 0 && !m.TrianglesSet)
                _rci.SetTriangles(m._meshImp, m.Triangles);

            _rci.Render(m._meshImp);
        }

        public void Viewport(int x, int y, int width, int height)
        {
            _rci.Viewport(x, y, width, height);
        }

        public float4 ClearColor
        {
            set { _rci.ClearColor = value; }
            get { return _rci.ClearColor; }
        }

        public float ClearDepth
        {
            set { _rci.ClearDepth = value; }
            get { return _rci.ClearDepth; }
        }
    }

}<|MERGE_RESOLUTION|>--- conflicted
+++ resolved
@@ -1,9 +1,5 @@
-<<<<<<< HEAD
 ﻿using System;
 using System.Collections.Generic;
-=======
-﻿﻿using System;
->>>>>>> e82d8ee0
 using Fusee.Engine;
 using JSIL.Meta;
 using Fusee.Math;
@@ -336,7 +332,6 @@
 
             if ((sp = _currentShader.GetShaderParam("FUSEE_ITMVP")) != null)
                 SetShaderParam(sp, InvTransModelViewProjection);
-<<<<<<< HEAD
 
             for (int i = 0; i < 8; i++)
             {
@@ -405,8 +400,6 @@
             string paramName = "FUSEE_L" + lightInx + "_DIRECTION";
             if ((sp = _currentShader.GetShaderParam(paramName)) != null)
                 SetShaderParam(sp, _lightParams[lightInx].Direction);
-=======
->>>>>>> e82d8ee0
         }
 
         public ShaderProgram CreateShader(string vs, string ps)
