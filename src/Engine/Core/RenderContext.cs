﻿using System;
using System.Collections.Generic;
using JSIL.Meta;
using Fusee.Math;
using System.Diagnostics;

namespace Fusee.Engine
{
    /// <summary>
    /// The render context contains all functions necessary to manipulate the underlying rendering hardware. Use this class' elements
    /// to render geometry to the RenderCanvas associated with this context. If you are worked with OpenGL or DirectX before you will find
    /// many similarities in this class' methods and properties.
    /// </summary>
    public class RenderContext
    {
        private readonly IRenderContextImp _rci;

        private ShaderProgram _currentShader;
        private MatrixParamNames _currentShaderParams;

        private readonly Light[] _lightParams;
        private readonly LightParamNames[] _lightShaderParams;

        private bool _updatedShaderParams;

        internal struct MatrixParamNames
        {
// ReSharper disable InconsistentNaming
            public IShaderParam FUSEE_MV;

            public IShaderParam FUSEE_P;
            public IShaderParam FUSEE_MVP;

            public IShaderParam FUSEE_IMV;
            public IShaderParam FUSEE_IP;
            public IShaderParam FUSEE_IMVP;

            public IShaderParam FUSEE_TMV;
            public IShaderParam FUSEE_TP;
            public IShaderParam FUSEE_TMVP;

            public IShaderParam FUSEE_ITMV;
            public IShaderParam FUSEE_ITP;
            public IShaderParam FUSEE_ITMVP;
// ReSharper restore InconsistentNaming
        };
        
        internal struct LightParamNames
        {
// ReSharper disable InconsistentNaming
            public IShaderParam FUSEE_L_AMBIENT;
            public IShaderParam FUSEE_L_DIFFUSE;
            public IShaderParam FUSEE_L_SPECULAR;
            public IShaderParam FUSEE_L_POSITION;
            public IShaderParam FUSEE_L_DIRECTION;
// ReSharper restore InconsistentNaming
        }

        /// <summary>
        ///
        /// </summary>
        /// <param name="rci"></param>
        public RenderContext(IRenderContextImp rci)
        {
            _rci = rci;
            View = float4x4.Identity;
            ModelView = float4x4.Identity;
            Projection = float4x4.Identity;

            _lightParams = new Light[8];
            _lightShaderParams = new LightParamNames[8];

            _updatedShaderParams = false;
        }

        // Settable matrices
        private float4x4 _modelView;
        private float4x4 _projection;
        private float4x4 _view;
        private float4x4 _model;

        // Derived matrices
        private float4x4 _modelViewProjection;

        private float4x4 _invView;
        private float4x4 _invModel;
        private float4x4 _invModelView;
        private float4x4 _invProjection;
        private float4x4 _invModelViewProjection;

        private float4x4 _invTransView;
        private float4x4 _invTransModel;
        private float4x4 _invTransModelView;
        private float4x4 _invTransProjection;
        private float4x4 _invTransModelViewProjection;

        private float4x4 _transView;
        private float4x4 _transModel;
        private float4x4 _transModelView;
        private float4x4 _transProjection;
        private float4x4 _transModelViewProjection;

        private bool _modelViewProjectionOk;

        private bool _invViewOk;
        private bool _invModelOk;
        private bool _invModelViewOk;
        private bool _invProjectionOk;
        private bool _invModelViewProjectionOk;

        private bool _invTransViewOk;
        private bool _invTransModelOk;
        private bool _invTransModelViewOk;
        private bool _invTransProjectionOk;
        private bool _invTransModelViewProjectionOk;

        private bool _transViewOk;
        private bool _transModelOk;
        private bool _transModelViewOk;
        private bool _transProjectionOk;
        private bool _transModelViewProjectionOk;


        /// <summary>
        /// Creates a new Image with a specified size and color.
        /// </summary>
        /// <param name="width">The width of the image.</param>
        /// <param name="height">The height of the image.</param>
        /// <param name="bgColor">The color of the image. Value must be JS compatible.</param>
        /// <returns>An ImageData struct containing all necessary information for further processing.</returns>
        public ImageData CreateImage(int width, int height, String bgColor)
        {
            return _rci.CreateImage(width, height, bgColor);
        }

        /// <summary>
        /// Maps a specified text with on an image.
        /// </summary>
        /// <param name="imgData">The ImageData struct with the PixelData from the image.</param>
        /// <param name="fontName">The name of the text-font.</param>
        /// <param name="fontSize">The size of the text-font.</param>
        /// <param name="text">The text that sould be mapped on the iamge.</param>
        /// <param name="textColor">The color of the text-font.</param>
        /// <param name="startPosX">The horizontal start-position of the text on the image.</param>
        /// <param name="startPosY">The vertical start-position of the text on the image.</param>
        /// <returns>An ImageData struct containing all necessary information for further processing</returns>
        public ImageData TextOnImage(ImageData imgData, String fontName, float fontSize, String text, String textColor, float startPosX, float startPosY)
        {
            return _rci.TextOnImage(imgData, fontName, fontSize, text, textColor, startPosX, startPosY);
        }

        /// <summary>
        /// Creates a new texture and binds it to the shader.
        /// </summary>
        /// <remarks>
        /// Method should be called after LoadImage method to process
        /// the BitmapData an make them available for the shader.
        /// </remarks>
        /// <param name="imgData">An ImageData struct, containing necessary information for the upload to the graphics card.</param>
        /// <returns>
        /// An ITexture that can be used for texturing in the shader.
        /// </returns>
        public ITexture CreateTexture(ImageData imgData)
        {
            return _rci.CreateTexture(imgData);
        }

        public ITexture DisableTexture()
        {
            return _rci.CreateTexture(CreateImage(1, 1, "white"));
        }

        /// <summary>
        /// Loads an image file from disk and creates a new Bitmap-object out of it.
        /// </summary>
        /// <remarks>
        /// This is the first step for the texturing Process.
        /// The Bitmap-bits get locked in the memory and are made available for
        /// further processing. The returned ImageData-Struct can be used in the
        /// CreateTexture method.
        /// </remarks>
        /// <param name="filename">Path to the image file</param>
        /// <returns>
        /// An ImageData struct with all necessary information for the texture-binding process.
        /// </returns>
        public ImageData LoadImage(String filename)
        {
            return _rci.LoadImage(filename);
        }

        /// <summary>
        /// Sets a Shader Parameter to a created texture.
        /// </summary>
        /// <param name="param">Shader Parameter used for texture binding.</param>
        /// <param name="texId">An ITexture probably returned from CreateTexture() method.</param>
        public void SetShaderParamTexture(IShaderParam param, ITexture texId)
        {
            _rci.SetShaderParamTexture(param, texId);
        }

        public ShaderProgram CurrentShader
        {
            get { return _currentShader; }
        }
        //directional or Point- Light 
        public void SetLight(float3 v3, float4 color, int type, int id)
        {
            switch (type)
            {
                case 0:
                    SetLightActive(id, 1);
                    SetLightAmbient(id, color);
                    SetLightDiffuse(id, color);
                    SetLightSpecular(id, color);
                    SetLightDirection(id, v3);
                    break;
                case 1:
                    SetLightActive(id, 1);
                    SetLightAmbient(id, color);
                    SetLightDiffuse(id, color);
                    SetLightSpecular(id, color);
                    SetLightPosition(id, v3);
                    break;
            }
        }

        //Spotlight with position AND direction
        public void SetLight(float3 position, float3 direction,  float4 color, int type, int id)
        {
            SetLightActive(id, 1);
            SetLightAmbient(id, color);
            SetLightDiffuse(id, color);
            SetLightSpecular(id, color);
            SetLightPosition(id, position);
            SetLightDirection(id,direction);
        }

        public float4x4 View
        {
            get { return _view; }
            set
            {
                //value.M13 *= -1; // Correct Operation to make Coordinate System left handed
                //value.M23 *= -1;
                //value.M33 *= -1;
                //value.M43 *= -1;
                _view = value;

                _modelViewProjectionOk = false;
                _invViewOk = false; 
                _invModelViewOk = false;
                _invModelViewProjectionOk = false;

                _invTransViewOk = false;
                _invTransModelViewOk = false;
                _invTransModelViewProjectionOk = false;

                _transViewOk = false;
                _transModelViewOk = false;
                _transModelViewProjectionOk = false;
                _modelView = _model*_view;
                
                UpdateCurrentShader();

                _rci.ModelView = _modelView;
            }
        }

        public float4x4 Model
        {
            
            get { return _model; }
            set
            {
                _model = value;


                _modelViewProjectionOk = false;
                _invModelOk = false;
                _invModelViewOk = false;
                _invModelViewProjectionOk = false;

                _invTransModelOk = false;
                _invTransModelViewOk = false;
                _invTransModelViewProjectionOk = false;

                _transModelOk = false;
                _transModelViewOk = false;
                _transModelViewProjectionOk = false;
                _modelView = _model*_view;

                UpdateCurrentShader();
                _rci.ModelView = _modelView;

            } //TODO: Flags
        }

        /// <summary>
        /// The ModelView matrix used by the rendering pipeline.
        /// </summary>
        /// <value>
        /// The 4x4 ModelView matrix defining the transformation applied to model coordinates yielding view coordinates.
        /// </value>
        /// <remarks>
        /// Model coordinates are the coordinates directly taken from the model (the mesh geometry - <see cref="Fusee.Engine.Mesh"/>). The rendering pipeline
        /// transforms these coordinates into View coordinates. Further down the pipeline the coordinates will be transformed to screen coordinates to allow the
        /// geometry to be rendered to pixel positions on the screen. The ModelView matrix defines the transformations performed on the original model coordinates
        /// to yield view coordinates. In most cases the matrix is a composition of several translations, rotations, and scale operations.
        /// </remarks>
        public float4x4 ModelView
        {
            get
            {
                return _modelView;
            }
            set
            {
                // Update matrix
                _modelView = value;
                _view = float4x4.Identity;
                _model = value;
                // Invalidate derived matrices
                _modelViewProjectionOk = false;

                _invModelOk = false;
                _invViewOk = false;
                _invModelViewOk = false;
                _invModelViewProjectionOk = false;

                _invTransModelOk = false;
                _invTransViewOk = false;
                _invTransModelViewOk = false;
                _invTransModelViewProjectionOk = false;

                _transModelOk = false;
                _transViewOk = false;
                _transModelViewOk = false;
                _transModelViewProjectionOk = false;

                UpdateCurrentShader();

                _rci.ModelView = value;
            }
        }


        /// <summary>
        /// The projection matrix used by the rendering pipeline
        /// </summary>
        /// <value>
        /// The 4x4 projection matrix applied to view coordinates yielding clip space coordinates.
        /// </value>
        /// <remarks>
        /// View coordinates are the result of the ModelView matrix multiplied to the geometry (<see cref="Fusee.Engine.RenderContext.ModelView"/>).
        /// The coordinate system of the view space has its origin in the camera center with the z axis aligned to the viewing direction, and the x- and
        /// y axes aligned to the viewing plane. Still, no projection from 3d space to the viewing plane has been performed. This is done by multiplying
        /// view coordinate geometry wihth the projection matrix. Typically, the projection matrix either performs a parallel projection or a perspective
        /// projection.
        /// </remarks>
        public float4x4 Projection
        {
            get
            {
                return _projection;
            }
            set
            {
                // Update matrix
                

                _projection = value;

                // Invalidate derived matrices
                _modelViewProjectionOk = false;
                _invProjectionOk = false;
                _invProjectionOk = false;
                _invTransProjectionOk = false;
                _invTransProjectionOk = false;
                _transProjectionOk = false;
                _transProjectionOk = false;

                UpdateCurrentShader();
                
                _rci.Projection = value;
            }
        }


        /// <summary>
        /// The combination of the ModelView and Projection matrices.
        /// </summary>
        /// <value>
        /// The 4x4 matrix resulting from the matrix multiplaction of the ModelView and the Projection matrix.
        /// </value>
        /// <remarks>
        /// <see cref="Fusee.Engine.RenderContext.ModelView"/> and <see cref="Fusee.Engine.RenderContext.Projection"/>.
        /// </remarks>
        public float4x4 ModelViewProjection
        {
            get
            {
                if (!_modelViewProjectionOk)
                {
                    _modelViewProjection = ModelView * Projection;
                    _modelViewProjectionOk = true;
                }
                return _modelViewProjection;
            }
        }

        public float4x4 InvView
        {
            get
            {
                if (!_invViewOk)
                {
                    _invView = float4x4.Invert(View);
                    _invViewOk = true;
                }
                return _invView;
            }
        }

        public float4x4 InvModel
        {
            get
            {
                if (!_invModelOk)
                {
                    _invModel = float4x4.Invert(Model);
                    _invModelOk = true;
                }
                return _invModel;
            }
        }


        /// <summary>
        /// The inverse of the ModelView matrix.
        /// </summary>
        /// <value>
        /// The 4x4 matrix resulting from the matrix inversion applied to the ModelView matrix.
        /// </value>
        /// <remarks>
        /// If the ModelView matrix is orthogonal (i.e. contains no scale component), its inverse matrix
        /// is equal to its transpose matrix.
        /// </remarks>
        /// <seealso cref="Fusee.Engine.RenderContext.ModelView"/>
        /// <seealso cref="Fusee.Engine.RenderContext.TransModelView"/>
        public float4x4 InvModelView
        {
            get
            {
                if (!_invModelViewOk)
                {
                    _invModelView = float4x4.Invert(ModelView);
                    _invModelViewOk = true;
                }
                return _invModelView;
            }
        }


        /// <summary>
        /// The inverse of the Projection matrix.
        /// </summary>
        /// <value>
        /// The 4x4 matrix resulting from the matrix inversion applied to the Projection matrix.
        /// </value>
        /// <remarks>
        /// If the Projection matrix is orthogonal (i.e. contains no scale component), its inverse matrix
        /// is equal to its transpose matrix.
        /// </remarks>
        /// <seealso cref="Fusee.Engine.RenderContext.Projection"/>
        /// <seealso cref="Fusee.Engine.RenderContext.TransProjection"/>
        public float4x4 InvProjection
        {
            get
            {
                if (!_invProjectionOk)
                {
                    _invProjection = float4x4.Invert(Projection);
                    _invProjectionOk = true;
                }
                return _invProjection;
            }
        }


        /// <summary>
        /// The inverse of the ModelViewProjection matrix.
        /// </summary>
        /// <value>
        /// The 4x4 matrix resulting from the matrix inversion applied to the ModelViewProjection matrix.
        /// </value>
        /// <remarks>
        /// If the ModelViewProjection matrix is orthogonal (i.e. contains no scale component), its inverse matrix
        /// is equal to its transpose matrix.
        /// </remarks>
        /// <seealso cref="Fusee.Engine.RenderContext.ModelViewProjection"/>
        /// <seealso cref="Fusee.Engine.RenderContext.TransModelViewProjection"/>
        public float4x4 InvModelViewProjection
        {
            get
            {
                if (!_invModelViewProjectionOk)
                {
                    _invModelViewProjection = float4x4.Invert(ModelViewProjection);
                    _invModelViewProjectionOk = true;
                }
                return _invModelViewProjection;
            }
        }

        public float4x4 TransView
        {
            get
            {
                if (!_transViewOk)
                {
                    _transView = float4x4.Transpose(View);
                    _transViewOk = true;
                }
                return _transView;
            }
        }

        public float4x4 TransModel
        {
            get
            {
                if (!_transModelOk)
                {
                    _transModel = float4x4.Transpose(Model);
                    _transModelOk = true;
                }
                return _transModel;
            }
        }


        /// <summary>
        /// The transpose of the ModelView matrix.
        /// </summary>
        /// <value>
        /// The 4x4 matrix resulting from the matrix transpose applied to the ModelView matrix.
        /// </value>
        /// <remarks>
        /// If the ModelView matrix is orthogonal (i.e. contains no scale component), its transpose matrix
        /// is equal to its inverse matrix.
        /// </remarks>
        /// <seealso cref="Fusee.Engine.RenderContext.ModelView"/>
        /// <seealso cref="Fusee.Engine.RenderContext.InvModelView"/>
        public float4x4 TransModelView
        {
            get
            {
                if (!_transModelViewOk)
                {
                    _transModelView = float4x4.Transpose(ModelView);
                    _transModelViewOk = true;
                }
                return _transModelView;
            }
        }


        /// <summary>
        /// The transpose of the Projection matrix.
        /// </summary>
        /// <value>
        /// The 4x4 matrix resulting from the matrix transpose applied to the Projection matrix.
        /// </value>
        /// <remarks>
        /// If the Projection matrix is orthogonal (i.e. contains no scale component), its transpose matrix
        /// is equal to its inverse matrix.
        /// </remarks>
        /// <seealso cref="Fusee.Engine.RenderContext.Projection"/>
        /// <seealso cref="Fusee.Engine.RenderContext.InvProjection"/>
        public float4x4 TransProjection
        {
            get
            {
                if (!_transProjectionOk)
                {
                    _transProjection = float4x4.Transpose(Projection);
                    _transProjectionOk = true;
                }
                return _transProjection;
            }
        }


        /// <summary>
        /// The transpose of the ModelViewProjection matrix.
        /// </summary>
        /// <value>
        /// The 4x4 matrix resulting from the matrix transpose applied to the ModelViewProjection matrix.
        /// </value>
        /// <remarks>
        /// If the ModelViewProjection matrix is orthogonal (i.e. contains no scale component), its transpose matrix
        /// is equal to its inverse matrix.
        /// </remarks>
        /// <seealso cref="Fusee.Engine.RenderContext.ModelViewProjection"/>
        /// <seealso cref="Fusee.Engine.RenderContext.InvModelViewProjection"/>
        public float4x4 TransModelViewProjection
        {
            get
            {
                if (!_transModelViewProjectionOk)
                {
                    _transModelViewProjection = float4x4.Transpose(ModelViewProjection);
                    _transModelViewProjectionOk = true;
                }
                return _transModelViewProjection;
            }
        }

        public float4x4 InvTransView
        {
            get
            {
                if (!_invTransViewOk)
                {
                    _invTransView = float4x4.Invert(TransView);
                    _invTransViewOk = true;
                }
                return _invTransView;
            }
        }

        public float4x4 InvTransModel
        {
            get
            {
                if (!_invTransModelOk)
                {
                    _invTransModel = float4x4.Invert(TransModel);
                    _invTransModelOk = true;
                }
                return _invTransModel;
            }
        }


        /// <summary>
        /// The inverse transpose of the ModelView matrix.
        /// </summary>
        /// <value>
        /// The 4x4 matrix resulting from the matrix inversion and transpose applied to the ModelView matrix.
        /// </value>
        /// <remarks>
        /// If the ModelView matrix is orthogonal (i.e. contains no scale component), its inverse transpose matrix
        /// is the same as the original ModelView matrix.
        /// </remarks>
        /// <seealso cref="Fusee.Engine.RenderContext.ModelView"/>
        /// <seealso cref="Fusee.Engine.RenderContext.InvModelView"/>
        /// <seealso cref="Fusee.Engine.RenderContext.TransModelView"/>
        public float4x4 InvTransModelView
        {
            get
            {
                if (!_invTransModelViewOk)
                {
                    _invTransModelView = float4x4.Invert(TransModelView);
                    _invTransModelViewOk = true;
                }
                return _invTransModelView;
            }
        }


        /// <summary>
        /// The inverse transpose of the Projection matrix.
        /// </summary>
        /// <value>
        /// The 4x4 matrix resulting from the matrix inversion and transpose applied to the Projection matrix.
        /// </value>
        /// <remarks>
        /// If the Projection matrix is orthogonal (i.e. contains no scale component), its inverse transpose matrix
        /// is the same as the original Projection matrix.
        /// </remarks>
        /// <seealso cref="Fusee.Engine.RenderContext.Projection"/>
        /// <seealso cref="Fusee.Engine.RenderContext.InvProjection"/>
        /// <seealso cref="Fusee.Engine.RenderContext.TransProjection"/>
        public float4x4 InvTransProjection
        {
            get
            {
                if (!_invTransProjectionOk)
                {
                    _invTransProjection = float4x4.Invert(TransProjection);
                    _invTransProjectionOk = true;
                }
                return _invTransProjection;
            }
        }


        /// <summary>
        /// The inverse transpose of the ModelViewProjection matrix.
        /// </summary>
        /// <value>
        /// The 4x4 matrix resulting from the matrix inversion and transpose applied to the ModelViewProjection matrix.
        /// </value>
        /// <remarks>
        /// If the ModelViewProjection matrix is orthogonal (i.e. contains no scale component), its inverse transpose matrix
        /// is the same as the original ModelViewProjection matrix.
        /// </remarks>
        /// <seealso cref="Fusee.Engine.RenderContext.ModelViewProjection"/>
        /// <seealso cref="Fusee.Engine.RenderContext.InvModelViewProjection"/>
        /// <seealso cref="Fusee.Engine.RenderContext.TransModelViewProjection"/>
        public float4x4 InvTransModelViewProjection
        {
            get
            {
                if (!_invTransModelViewProjectionOk)
                {
                    _invTransModelViewProjection = float4x4.Invert(TransModelViewProjection);
                    _invTransModelViewProjectionOk = true;
                }
                return _invTransModelViewProjection;
            }
        }

        private void UpdateCurrentShader()
        {
            // Todo: Check if the respective matrix was changed since last accessed by the currently updated shader
            // Todo: and set only if matrix was changed.

            if (_currentShader == null)
                return;

            if (!_updatedShaderParams)
                UpdateShaderParams();

            // Normal versions of MV and P
            if (_currentShaderParams.FUSEE_MV != null)
                SetShaderParam(_currentShaderParams.FUSEE_MV, ModelView);

            if (_currentShaderParams.FUSEE_P != null)
                SetShaderParam(_currentShaderParams.FUSEE_P, Projection);

            if (_currentShaderParams.FUSEE_MVP != null)
                SetShaderParam(_currentShaderParams.FUSEE_MVP, ModelViewProjection);

            // Inverted versions
            if (_currentShaderParams.FUSEE_IMV != null)
                SetShaderParam(_currentShaderParams.FUSEE_IMV, InvModelView);

            if (_currentShaderParams.FUSEE_IP != null)
                SetShaderParam(_currentShaderParams.FUSEE_IP, InvProjection);

            if (_currentShaderParams.FUSEE_IMVP != null)
                SetShaderParam(_currentShaderParams.FUSEE_IMVP, InvModelViewProjection);

            // Transposed versions
            if (_currentShaderParams.FUSEE_TMV != null)
                SetShaderParam(_currentShaderParams.FUSEE_TMV, TransModelView);

            if (_currentShaderParams.FUSEE_TP != null)
                SetShaderParam(_currentShaderParams.FUSEE_TP, TransProjection);

            if (_currentShaderParams.FUSEE_TMVP != null)
                SetShaderParam(_currentShaderParams.FUSEE_TMVP, TransModelViewProjection);

            // Inverted and transposed versions
            if (_currentShaderParams.FUSEE_ITMV != null)
                SetShaderParam(_currentShaderParams.FUSEE_ITMV, InvTransModelView);

            if (_currentShaderParams.FUSEE_ITP != null)
                SetShaderParam(_currentShaderParams.FUSEE_ITP, InvTransProjection);

            if (_currentShaderParams.FUSEE_ITMVP != null)
                SetShaderParam(_currentShaderParams.FUSEE_ITMVP, InvTransModelViewProjection);

            for (var i = 0; i < 8; i++)
            {
                if (_lightShaderParams[i].FUSEE_L_AMBIENT != null)
                    SetShaderParam(_lightShaderParams[i].FUSEE_L_AMBIENT, _lightParams[i].AmbientColor);

                if (_lightShaderParams[i].FUSEE_L_DIFFUSE != null)
                    SetShaderParam(_lightShaderParams[i].FUSEE_L_DIFFUSE, _lightParams[i].DiffuseColor);

                if (_lightShaderParams[i].FUSEE_L_SPECULAR != null)
                    SetShaderParam(_lightShaderParams[i].FUSEE_L_SPECULAR, _lightParams[i].SpecularColor);

                if (_lightShaderParams[i].FUSEE_L_POSITION != null)
                    SetShaderParam(_lightShaderParams[i].FUSEE_L_POSITION, _lightParams[i].Position);

                if (_lightShaderParams[i].FUSEE_L_DIRECTION != null)
                    SetShaderParam(_lightShaderParams[i].FUSEE_L_DIRECTION, _lightParams[i].Direction);
            }
        }

        private void UpdateShaderParams()
        {
            if (_currentShader == null)
            {
                // TODO: log that no shader was set
                return;
            }
            
            // Normal versions of MV and P
            _currentShaderParams.FUSEE_MV = _currentShader.GetShaderParam("FUSEE_MV");
            _currentShaderParams.FUSEE_P = _currentShader.GetShaderParam("FUSEE_P");
            _currentShaderParams.FUSEE_MVP = _currentShader.GetShaderParam("FUSEE_MVP");

            // Inverted versions
            _currentShaderParams.FUSEE_IMV = _currentShader.GetShaderParam("FUSEE_IMV");
            _currentShaderParams.FUSEE_IP = _currentShader.GetShaderParam("FUSEE_IP");
            _currentShaderParams.FUSEE_IMVP = _currentShader.GetShaderParam("FUSEE_IMVP");

            // Transposed versions
            _currentShaderParams.FUSEE_TMV = _currentShader.GetShaderParam("FUSEE_TMV");
            _currentShaderParams.FUSEE_TP = _currentShader.GetShaderParam("FUSEE_TP");
            _currentShaderParams.FUSEE_TMVP = _currentShader.GetShaderParam("FUSEE_TMVP");

            // Inverted and transposed versions
            _currentShaderParams.FUSEE_ITMV = _currentShader.GetShaderParam("FUSEE_ITMV");
            _currentShaderParams.FUSEE_ITP = _currentShader.GetShaderParam("FUSEE_ITP");
            _currentShaderParams.FUSEE_ITMVP = _currentShader.GetShaderParam("FUSEE_ITMVP");

            for (int i = 0; i < 8; i++)
            {
                _lightShaderParams[i].FUSEE_L_AMBIENT = _currentShader.GetShaderParam("FUSEE_L" + i + "_AMBIENT");
                _lightShaderParams[i].FUSEE_L_DIFFUSE = _currentShader.GetShaderParam("FUSEE_L" + i + "_DIFFUSE");
                _lightShaderParams[i].FUSEE_L_SPECULAR = _currentShader.GetShaderParam("FUSEE_L" + i + "_SPECULAR");
                _lightShaderParams[i].FUSEE_L_POSITION = _currentShader.GetShaderParam("FUSEE_L" + i + "_POSITION");
                _lightShaderParams[i].FUSEE_L_DIRECTION = _currentShader.GetShaderParam("FUSEE_L" + i + "_DIRECTION");
            }

            _updatedShaderParams = true;
            UpdateCurrentShader();
        }

        /// <summary>
        /// Activates the light with the given index.
        /// </summary>
        /// <param name="lightInx">The light to activate. Can range from 0 to 7. Up to eight lights are supported.</param>
        /// <param name="active">1 - activate the light. 0 - deactiv</param>
        public void SetLightActive(int lightInx, int active)
        {
            _lightParams[lightInx].Active = active;
            IShaderParam sp;
            string paramName = "FUSEE_L" + lightInx + "_ACTIVE";
            
            if ((sp = _currentShader.GetShaderParam(paramName)) != null)
                SetShaderParam(sp, _lightParams[lightInx].Active);
        }

        /// <summary>
        /// Sets the ambient color component on the light with the given index.
        /// </summary>
        /// <param name="lightInx">The light to set the ambient color on. Can range from 0 to 7. Up to eight lights are supported.</param>
        /// <param name="ambientColor">
        /// The ambient color to be emitted by the given light. The value is interpreted as a (Red, Green, Blue, Alpha) quadruple with
        /// component values ranging from 0.0f to 1.0f. The Alpha component will be ignored.
        /// </param>
        /// <remarks>
        /// An ambient light component represents a fixed-intensity and fixed-color light that affects all parts of all objects in the scene equally.
        /// </remarks>
        public void SetLightAmbient(int lightInx, float4 ambientColor)
        {
            _lightParams[lightInx].AmbientColor = ambientColor;
            IShaderParam sp;
            string paramName = "FUSEE_L" + lightInx + "_AMBIENT";
            if ((sp = _currentShader.GetShaderParam(paramName)) != null)
                SetShaderParam(sp, _lightParams[lightInx].AmbientColor);
        }

        /// <summary>
        /// Sets the diffuse color component on the light with the given index.
        /// </summary>
        /// <param name="lightInx">The light to set the diffuse color on. Can range from 0 to 7. Up to eight lights are supported.</param>
        /// <param name="diffuseColor">
        /// The diffuse color to be emitted by the given light. The value is interpreted as a (Red, Green, Blue, Alpha) quadruple with
        /// component values ranging from 0.0f to 1.0f. The Alpha component will be ignored.
        /// </param>
        /// <remarks>
        /// A diffuse light component results in different parts of objects shaded with different intensites based on the angle of the incoming
        /// light ray at each given spot on the object surface. This component is what makes objects look "3D" - e.g. coloring the different faces of a cube with
        /// different intensities or creating brightness gradients on curved surfaces like a sphere.
        /// </remarks>
        public void SetLightDiffuse(int lightInx, float4 diffuseColor)
        {
            _lightParams[lightInx].DiffuseColor = diffuseColor;
            IShaderParam sp;
            string paramName = "FUSEE_L" + lightInx + "_DIFFUSE";
            if ((sp = _currentShader.GetShaderParam(paramName)) != null)
                SetShaderParam(sp, _lightParams[lightInx].DiffuseColor);
        }

        /// <summary>
        /// Sets the specular color component on the light with the given index.
        /// </summary>
        /// <param name="lightInx">The light to set the specular color on. Can range from 0 to 7. Up to eight lights are supported.</param>
        /// <param name="specularColor">
        /// The specular color to be emitted by the given light. The value is interpreted as a (Red, Green, Blue, Alpha) quadruple with
        /// component values ranging from 0.0f to 1.0f. The Alpha component will be ignored.
        /// </param>
        /// <remarks>
        /// A specular light component results in highlights created on the lit surfaces where the light source is mirrored into the viewers' eye.
        /// Bright highlights with small radii make objects' materials look glossy. The specular light component adds realism to 3D scenes in
        /// walk-through animations because the specualar light's intensity at a given point on an object's surface depends not only on the
        /// incoming light ray angle but also on the positon of the viewer. With a moving camera, also the specular highlights move on the
        /// objects' surfaces.
        /// </remarks>
        public void SetLightSpecular(int lightInx, float4 specularColor)
        {
            _lightParams[lightInx].SpecularColor = specularColor;
            IShaderParam sp;
            string paramName = "FUSEE_L" + lightInx + "_SPECULAR";
            if ((sp = _currentShader.GetShaderParam(paramName)) != null)
                SetShaderParam(sp, _lightParams[lightInx].SpecularColor);
        }

        /// <summary>
        /// Sets the position of the light with the given index.
        /// </summary>
        /// <param name="lightInx">The light to set the position on. Can range from 0 to 7. Up to eight lights are supported.</param>
        /// <param name="position">The position of the light in 3D space.</param>
        public void SetLightPosition(int lightInx, float3 position)
        {
            _lightParams[lightInx].Position = position;
            IShaderParam sp;
            string paramName = "FUSEE_L" + lightInx + "_POSITION";
            if ((sp = _currentShader.GetShaderParam(paramName)) != null)
                SetShaderParam(sp, _lightParams[lightInx].Position);
        }

        /// <summary>
        /// Sets the direction of the light with the given index.
        /// </summary>
        /// <param name="lightInx">The light to set the direction on. Can range from 0 to 7. Up to eight lights are supported.</param>
        /// <param name="direction">The direction vector into which the light emits rays.</param>
        public void SetLightDirection(int lightInx, float3 direction)
        {
            _lightParams[lightInx].Direction = direction;
            IShaderParam sp;
            string paramName = "FUSEE_L" + lightInx + "_DIRECTION";
            if ((sp = _currentShader.GetShaderParam(paramName)) != null)
                SetShaderParam(sp, _lightParams[lightInx].Direction);
        }

        /// <summary>
        /// Creates a shader object from vertex shader source code and pixel shader source code.
        /// </summary>
        /// <param name="vs">A string containing the vertex shader source.</param>
        /// <param name="ps">A string containing the pixel (fragment) shader source code.</param>
        /// <returns>A shader program object identifying the combination of the given vertex and pixel shader.</returns>
        /// <remarks>
        /// Currently only shaders in GLSL (or rather GLSL/ES) source language(s) are supported.
        /// The result is already compiled to code executable on the GPU. <see cref="Fusee.Engine.RenderContext.SetShader(ShaderProgram)"/>
        /// to activate the result as the current shader used for rendering geometry passed to the RenderContext.
        /// </remarks>
        public ShaderProgram CreateShader(string vs, string ps)
        {
            var sp = new ShaderProgram(_rci, _rci.CreateShader(vs, ps)) {_spi = _rci.CreateShader(vs, ps)};
            /*
sp.ShaderParamHandlesImp = new ShaderParamHandleImp[MatrixParamNames.Length];
for (int i=0; i < MatrixParamNames.Length; i++)
{
sp.ShaderParamHandlesImp[i] = _rci.GetShaderParamHandle(sp.Spi, MatrixParamNames[i]);
}
* */
            return sp;
        }

        /// <summary>
        /// Activates the passed shader program as the current shader for geometry rendering.
        /// </summary>
        /// <param name="program">The shader to apply to mesh geometry subsequently passed to the RenderContext</param>
        /// <seealso cref="Fusee.Engine.RenderContext.CreateShader"/>
        /// <seealso cref="Fusee.Engine.RenderContext.Render(Mesh)"/>
        public void SetShader(ShaderProgram program)
        {
            _updatedShaderParams = false;

            _currentShader = program;
            _rci.SetShader(program._spi); 
<<<<<<< HEAD

            UpdateShaderParams();
=======
            UpdateCurrentShader();
>>>>>>> 5827132c
        }

        /// <summary>
        /// Get a list of (uniform) shader parameters accessed by the given shader.
        /// </summary>
        /// <param name="program">The shader program to query for parameters.</param>
        /// <returns>
        /// A list of shader parameters accessed by the shader code of the given shader program. The parameters listed here
        /// are the so-called uniform parameters of the shader (in contrast to the varying parameters). The list contains all
        /// uniform parameters that are accessed by either the vertex shader, the pixel shader, or both shaders compiled into
        /// the given shader.
        /// </returns>
        public IEnumerable<ShaderParamInfo> GetShaderParamList(ShaderProgram program)
        {
            return _rci.GetShaderParamList(program._spi);
        }

        // Pass thru
        /// <summary>
        /// Returns an identifiyer for the named (uniform) parameter used in the specified shader program.
        /// </summary>
        /// <param name="program">The shader program using the parameter.</param>
        /// <param name="paramName">Name of the shader parameter.</param>
        /// <returns>A handle object to identify the given parameter in subsequent calls to SetShaderParam.</returns>
        /// <remarks>
        /// The returned handle can be used to assign values to a (uniform) shader paramter.
        /// </remarks>
        /// <seealso cref="SetShaderParam(IShaderParam,float)"/>
        public IShaderParam GetShaderParam(ShaderProgram program, string paramName)
        {
            return _rci.GetShaderParam(program._spi, paramName);
        }

        /// <summary>
        /// Gets the value of a shader parameter.
        /// </summary>
        /// <param name="program">The program.</param>
        /// <param name="handle">The handle.</param>
        /// <returns>The float value.</returns>
        public float GetParamValue(ShaderProgram program, IShaderParam handle)
        {
            return _rci.GetParamValue(program._spi, handle);
        }

        /// <summary>
        /// Sets the specified shader parameter to a float value.
        /// </summary>
        /// <param name="param">The shader parameter identifier.</param>
        /// <param name="val">The float value that should be assigned to the shader parameter.</param>
        /// <remarks>
        /// <see cref="GetShaderParam"/> to see how to retrieve an identifier for
        /// a given uniform parameter name used in a shader program.
        /// </remarks>
        /// <seealso cref="GetShaderParamList"/>
        [JSChangeName("SetShaderParam1f")]
        public void SetShaderParam(IShaderParam param, float val)
        {
            _rci.SetShaderParam(param, val);
        }

        /// <summary>
        /// Sets the shader parameter to a float2 value.
        /// </summary>
        /// <param name="param">The shader parameter identifier.</param>
        /// <param name="val">The float2 value that should be assigned to the shader parameter.</param>
        /// <remarks>
        /// <see cref="GetShaderParam"/> to see how to retrieve an identifier for
        /// a given uniform parameter name used in a shader program.
        /// </remarks>
        /// <seealso cref="GetShaderParamList"/>
        [JSChangeName("SetShaderParam2f")]
        public void SetShaderParam(IShaderParam param, float2 val)
        {
            _rci.SetShaderParam(param, val);
        }

        /// <summary>
        /// Sets the shader parameter to a float3 value.
        /// </summary>
        /// <param name="param">The shader parameter identifier.</param>
        /// <param name="val">The float3 value that should be assigned to the shader parameter.</param>
        /// <remarks>
        /// <see cref="GetShaderParam"/> to see how to retrieve an identifier for
        /// a given uniform parameter name used in a shader program.
        /// </remarks>
        /// <seealso cref="GetShaderParamList"/>
        [JSChangeName("SetShaderParam3f")]
        public void SetShaderParam(IShaderParam param, float3 val)
        {
            _rci.SetShaderParam(param, val);
        }

        /// <summary>
        /// Sets the shader parameter to a float4 value.
        /// </summary>
        /// <param name="param">The shader parameter identifier.</param>
        /// <param name="val">The float4 value that should be assigned to the shader parameter.</param>
        /// <remarks>
        /// <see cref="GetShaderParam"/> to see how to retrieve an identifier for
        /// a given uniform parameter name used in a shader program.
        /// </remarks>
        /// <seealso cref="GetShaderParamList"/>
        [JSChangeName("SetShaderParam4f")]
        public void SetShaderParam(IShaderParam param, float4 val)
        {
            _rci.SetShaderParam(param, val);
        }

        /// <summary>
        /// Sets the shader parameter to a float4x4 matrixvalue.
        /// </summary>
        /// <param name="param">The shader parameter identifier.</param>
        /// <param name="val">The float4x4 matrix that should be assigned to the shader parameter.</param>
        /// <remarks>
        /// <see cref="GetShaderParam"/> to see how to retrieve an identifier for
        /// a given uniform parameter name used in a shader program.
        /// </remarks>
        /// <seealso cref="GetShaderParamList"/>
        public void SetShaderParam(IShaderParam param, float4x4 val)
        {
            _rci.SetShaderParam(param, val);
        }

        /// <summary>
        /// Sets the shader parameter to a integer value.
        /// </summary>
        /// <param name="param">The shader parameter identifier.</param>
        /// <param name="val">The integer value that should be assigned to the shader parameter.</param>
        /// <remarks>
        /// <see cref="GetShaderParam"/> to see how to retrieve an identifier for
        /// a given uniform parameter name used in a shader program.
        /// </remarks>
        /// <seealso cref="GetShaderParamList"/>
        [JSChangeName("SetShaderParamI")]
        public void SetShaderParam(IShaderParam param, int val)
        {
            _rci.SetShaderParam(param, val);
        }

        /// <summary>
        /// Erases the contents of the speciefied rendering buffers.
        /// </summary>
        /// <param name="flags">A combination of flags specifying the rendering buffers to clear.</param>
        /// <remarks>
        /// Calling this method erases all contents of the rendering buffers. A typical use case for this method
        /// is to erase the contents of the color buffer and the depth buffer (z-buffer) before rendering starts
        /// at the beginning of a rendering loop. Thus, rendering the current frame starts with an empty color and
        /// z-buffer. <see cref="ClearFlags"/> for a list of possible buffers to clear. Make sure to use the bitwisee
        /// or-operator (|) to combine several buffers to clear.
        /// </remarks>
        public void Clear(ClearFlags flags)
        {
            _rci.Clear(flags);
        }

        /// <summary>
        /// Renders the specified mesh.
        /// </summary>
        /// <param name="m">The mesh that should be rendered.</param>
        /// <remarks>
        /// Passes geometry to be pushed through the rendering pipeline. <see cref="Mesh"/> for a description how geometry is made up.
        /// The geometry is transformed and rendered by the currently active shader program.
        /// </remarks>
        public void Render(Mesh m)
        {
            if (m._meshImp == null)
                m._meshImp = _rci.CreateMeshImp();

            if (m.Vertices != null && m.Vertices.Length != 0 && !m.VerticesSet)
                _rci.SetVertices(m._meshImp, m.Vertices);

            if (m.Colors != null && m.Colors.Length != 0 && !m.ColorsSet)
                _rci.SetColors(m._meshImp, m.Colors);

            if (m.UVs != null && m.UVs.Length != 0 && !m.NormalsSet)
                _rci.SetUVs(m._meshImp, m.UVs);

            if (m.Normals != null && m.Normals.Length != 0 && !m.NormalsSet)
                _rci.SetNormals(m._meshImp, m.Normals);

            if (m.Triangles != null && m.Triangles.Length != 0 && !m.TrianglesSet)
                _rci.SetTriangles(m._meshImp, m.Triangles);

            _rci.Render(m._meshImp);
        }

        /// <summary>
        /// Sets the rectangular output region within the output buffer(s).
        /// </summary>
        /// <param name="x">leftmost pixel of the rectangular output region within the output buffer.</param>
        /// <param name="y">topmost pixel of the rectangular output region within the output buffer.</param>
        /// <param name="width">horizontal size (in pixels) of the output region.</param>
        /// <param name="height">vertical size (in pixels) of the ouput region.</param>
        /// <remarks>
        /// Setting the Viewport limits the rendering ouptut to the specified rectangular region.
        /// </remarks>
        public void Viewport(int x, int y, int width, int height)
        {
            _rci.Viewport(x, y, width, height);
        }

        public void ColorMask(bool red, bool green, bool blue, bool alpha)
        {
            _rci.ColorMask(red, green, blue, alpha);
        }

        public void Frustum(double left, double right, double bottom, double top, double zNear, double zFar)
        {
            _rci.Frustum(left, right, bottom, top, zNear, zFar);
        }

        /// <summary>
        /// The color to use when clearing the color buffer.
        /// </summary>
        /// <value>
        /// The color value is interpreted as a (Red, Green, Blue, Alpha) quadruple with
        /// component values ranging from 0.0f to 1.0f.
        /// </value>
        /// <remarks>
        /// This is the color that will be copied to all pixels in the output color buffer when Clear is called on the render context.
        /// </remarks>
        /// <seealso cref="Clear"/>
        public float4 ClearColor
        {
            set { _rci.ClearColor = value; }
            get { return _rci.ClearColor; }
        }

        /// <summary>
        /// The depth value to use when clearing the color buffer.
        /// </summary>
        /// <value>
        /// Typically set to the highest possible depth value. Typically ranges between 0 and 1.
        /// </value>
        /// <remarks>
        /// This is the depth (z-) value that will be copied to all pixels in the depth (z-) buffer when Clear is called on the render context.
        /// </remarks>
        public float ClearDepth
        {
            set { _rci.ClearDepth = value; }
            get { return _rci.ClearDepth; }
        }
    }

}<|MERGE_RESOLUTION|>--- conflicted
+++ resolved
@@ -979,12 +979,8 @@
 
             _currentShader = program;
             _rci.SetShader(program._spi); 
-<<<<<<< HEAD
 
             UpdateShaderParams();
-=======
-            UpdateCurrentShader();
->>>>>>> 5827132c
         }
 
         /// <summary>
