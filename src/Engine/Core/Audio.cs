--- conflicted
+++ resolved
@@ -42,39 +42,6 @@
             _audioImp.Pause();
         }
 
-<<<<<<< HEAD
-        public void Stop()
-        {
-            _audioImp.Stop();
-        }
-
-        public void Play(IAudioStream stream)
-        {
-            _audioImp.Play(stream);
-        }
-
-        public void Pause(IAudioStream stream)
-        {
-            _audioImp.Pause(stream);
-        }
-
-        public void Stop(IAudioStream stream)
-        {
-            _audioImp.Stop(stream);
-        }
-
-        public void SetVolume(float val)
-        {
-            _audioImp.SetVolume(val);
-        }
-
-        public float GetVolume()
-        {
-            return _audioImp.GetVolume();
-        }
-
-=======
->>>>>>> 0f168e79
         /// <summary>
         /// Provides the Instance of the Audio Class.
         /// </summary>
