--- conflicted
+++ resolved
@@ -18,9 +18,6 @@
 
         public float GetAxis(string axis)
         {
-<<<<<<< HEAD
-            return _inputDeviceImp.GetAxis(axis);
-=======
             switch (axis)
             {
                 case "horizontal":
@@ -36,7 +33,6 @@
                 default:
                     return 0.0f;
             }
->>>>>>> 773e5ec8
         }
 
         
