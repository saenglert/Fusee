﻿using System;
using System.Collections.Generic;
using System.IO;
using Fusee.Engine;
using Fusee.Math;

namespace Examples.EgoPerspective
{
    public class EgoPerspective : RenderCanvas
    {
        private static float _angleHorz = 0.0f, _angleVert = 0.0f, _rotationSpeed = 10.0f; //_angleVelHorz = 0, _angleVelVert = 0, _damping = 0.95f, _moveX = 0.0f, _moveY = 0.0f, _moveZ = 0.0f;
        private World _world;
        protected ShaderProgram Sp;
        protected IShaderParam[] Param;
        protected ShaderMaterial m, m2;

        protected IShaderParam _specularLevel;
        protected IShaderParam _specularSize;
        protected IShaderParam _texture1Param;
        protected IShaderParam _texture2Param;
        protected float x, z, time;

        public override void Init()
        {
<<<<<<< HEAD
            _world = new World(RC, Input.Instance);
=======
            _world = new World(RC);
>>>>>>> 43a21518
            Geometry geo = MeshReader.ReadWavefrontObj(new StreamReader(@"Assets/Cube.obj.model"));
            Geometry geo2 = MeshReader.ReadWavefrontObj(new StreamReader(@"Assets/Teapot.obj.model"));

            Sp = MoreShaders.GetShader("bump", RC);
            RC.SetShader(Sp);
            

            x = 500;
            z = 0;
            time = 0;


            RC.SetLightActive(0, 1.0f);
            
            RC.SetLightPosition(0, new float3(500, 0, 0));
            RC.SetLightAmbient(0, new float4(0.3f, 0.3f, 0.3f, 1));
            RC.SetLightSpecular(0, new float4(0.1f, 0.1f, 0.1f, 1));
            RC.SetLightDiffuse(0, new float4(0.7f, 0.7f, 0.7f, 1));
            RC.SetLightDirection(0, new float3(-1, 0, 0));
            m = new ShaderMaterial(Sp);

            //RC.SetLightActive(6, 1);
            //RC.SetLightPosition(6, new float3(-500, 100, 0));
            //RC.SetLightAmbient(6, new float4(0.1f, 0.1f, 0.1f, 1));
            //RC.SetLightSpecular(6, new float4(0.2f, 0.2f, 0.2f, 0));
            //RC.SetLightDiffuse(6, new float4(1.0f, 1.0f, 1.0f, 1));
            //RC.SetLightDirection(6, new float3(5, -1, 0));

            //RC.SetLightActive(2, 1);
            //RC.SetLightPosition(2, new float3(0, 500, 0));
            //RC.SetLightAmbient(2, new float4(0.1f, 0.1f, 0.1f, 1));
            //RC.SetLightSpecular(2, new float4(0, 0, 0.2f, 0));
            //RC.SetLightDiffuse(2, new float4(0.0f, 1.0f, 0.0f, 1));
            //RC.SetLightDirection(2, new float3(0, -1, 0));

            //RC.SetLightPosition(2, new float3(1000, 1000, 1000));
            //RC.SetLightAmbient(2, new float4(0.1f, 0.1f, 0.1f, 1));
            //RC.SetLightSpecular(2, new float4(0, 0.3f, 0, 0));
            //RC.SetLightDiffuse(2, new float4(0.0f, 0.0f, 0.7f, 1));
            //RC.SetLightDirection(2, new float3(-1, -1, -1));

            //RC.SetLightPosition(3, new float3(1000, 1000, 1000));
            //RC.SetLightAmbient(3, new float4(0.1f, 0.1f, 0.1f, 1));
            //RC.SetLightSpecular(3, new float4(0, 0.3f, 0, 0));
            //RC.SetLightDiffuse(3, new float4(0.0f, 0.0f, 0.7f, 1));
            //RC.SetLightDirection(3, new float3(-1, -1, -1));

            _texture1Param = Sp.GetShaderParam("texture1");
            _texture2Param = Sp.GetShaderParam("normalTex");
<<<<<<< HEAD

            ImageData imgData = RC.LoadImage("Assets/wall.jpg");
=======
            _specularLevel = Sp.GetShaderParam("specularLevel");

            ImageData imgData = RC.LoadImage("Assets/metall.jpg");
>>>>>>> 43a21518
            ImageData imgData2 = RC.LoadImage("Assets/normal2.jpg");
            ITexture iTex = RC.CreateTexture(imgData);
            ITexture iTex2 = RC.CreateTexture(imgData2);
            RC.SetShaderParamTexture(_texture1Param, iTex);
            RC.SetShaderParamTexture(_texture2Param, iTex2);
<<<<<<< HEAD
=======
            RC.SetShaderParam(_specularLevel, 128.0f);
>>>>>>> 43a21518



           // _world.addObject(geo2, m, 0, -100, 700);
            _world.addObject(geo, m, 500, -100, 700);

            RC.ClearColor = new float4(0.1f, 0.1f, 0.1f, 1);
            _angleHorz = 0;
            _rotationSpeed = 100.0f;

        }

        public override void RenderAFrame()
        {


            x = (float)Math.Cos(time) * 500;
            z = (float)Math.Sin(time) * 500;
            time += 0.01f;
            RC.SetLightPosition(0, new float3(x, 0, z));
            RC.SetLightDirection(0, new float3(-x, 0, -z));



            RC.Clear(ClearFlags.Color | ClearFlags.Depth);
            Random zufall = new Random();
            float number = zufall.Next(1000) / 1000;
            _world.RenderWorld(_angleVert);
            Present();
        }

        public override void Resize()
        {
            // is called when the window is resized
            RC.Viewport(0, 0, Width, Height);

            var aspectRatio = Width / (float)Height;
            RC.Projection = float4x4.CreatePerspectiveFieldOfView(MathHelper.PiOver4, aspectRatio, 1, 10000);
        }

        public static void Main()
        {
            var app = new EgoPerspective();
            app.Run();
        }

    }
}<|MERGE_RESOLUTION|>--- conflicted
+++ resolved
@@ -22,11 +22,7 @@
 
         public override void Init()
         {
-<<<<<<< HEAD
-            _world = new World(RC, Input.Instance);
-=======
             _world = new World(RC);
->>>>>>> 43a21518
             Geometry geo = MeshReader.ReadWavefrontObj(new StreamReader(@"Assets/Cube.obj.model"));
             Geometry geo2 = MeshReader.ReadWavefrontObj(new StreamReader(@"Assets/Teapot.obj.model"));
 
@@ -76,23 +72,15 @@
 
             _texture1Param = Sp.GetShaderParam("texture1");
             _texture2Param = Sp.GetShaderParam("normalTex");
-<<<<<<< HEAD
-
-            ImageData imgData = RC.LoadImage("Assets/wall.jpg");
-=======
             _specularLevel = Sp.GetShaderParam("specularLevel");
 
             ImageData imgData = RC.LoadImage("Assets/metall.jpg");
->>>>>>> 43a21518
             ImageData imgData2 = RC.LoadImage("Assets/normal2.jpg");
             ITexture iTex = RC.CreateTexture(imgData);
             ITexture iTex2 = RC.CreateTexture(imgData2);
             RC.SetShaderParamTexture(_texture1Param, iTex);
             RC.SetShaderParamTexture(_texture2Param, iTex2);
-<<<<<<< HEAD
-=======
             RC.SetShaderParam(_specularLevel, 128.0f);
->>>>>>> 43a21518
 
 
 
