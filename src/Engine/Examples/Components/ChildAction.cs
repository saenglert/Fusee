--- conflicted
+++ resolved
@@ -28,19 +28,6 @@
 
         public override void Update()
         {
-<<<<<<< HEAD
-            //if(Input.IsButtonDown(MouseButtons.Left))
-            //{
-                Debug.WriteLine("parent "+parentscript.transform.LocalPosition);
-                Debug.WriteLine("child "+transform.LocalPosition);
-                parentscript.Test(x);
-                transform.LocalEulerAngles = new float3(0, x, 0);
-                x -= 0.5f*(float)Time.Instance.DeltaTime;
-            //}
-            Debug.WriteLine("matrix "+transform.Matrix);
-            //Debug.WriteLine(Time.Instance.DeltaTime  );
-            //Debug.WriteLine(Time.Instance.FramePerSecond);
-=======
             if(Input.Instance.IsButtonDown(MouseButtons.Left))
             {
                 parentscript.Test(x);
@@ -55,7 +42,6 @@
             Time.Instance.TimeFlow = speed;
             Debug.WriteLine("Smooth Framerate: " + Time.Instance.FamePerSecondSmooth);
             Debug.WriteLine("Normal Framerate: " + Time.Instance.FramePerSecond);
->>>>>>> 9329410f
 
         }
     }
