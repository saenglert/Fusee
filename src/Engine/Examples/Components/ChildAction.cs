﻿
using System.Collections.Generic;
using System.Diagnostics;
using System.Text;
using Fusee.Engine;
using Fusee.Math;
using Fusee.SceneManagement;

namespace Examples.Components
{
    class ChildAction : ActionCode
    {
        private float speed = 0.1f;
        private float x=0.5f;
        private SceneEntity parenttest;
        private TestBehaviour parentscript;
        public override void Start()
        {
            transform.LocalPosition = new float3(2, 2, 0);
            renderer.color= new float4(0,1,0,1);
            //renderer.material.SwitchTexture();
            //parenttest = SceneEntity.FindSceneEntity("erster");
            //parentscript = parenttest.GetComponent<TestBehaviour>();

            Time.Instance.TimeFlow = speed;

        }

        public override void Update()
        {
            if(Input.Instance.IsButtonDown(MouseButtons.Left))
            {
                //parentscript.Test(x);
                //transform.LocalEulerAngles = new float3(0, x, 0);
                //x -= 0.5f*(float)Time.Instance.DeltaTime;
<<<<<<< HEAD
                //speed += 0.5f;
=======
                //speed += 0.05f;
                transform.LocalPosition += new float3(0,0,0.1f);
>>>>>>> be9e216c
            }
            else
            {
                //speed = 0.1f;
            }
            //Time.Instance.TimeFlow = speed;
            Debug.WriteLine("Smooth Framerate: " + Time.Instance.FramePerSecondSmooth);
            Debug.WriteLine("Normal Framerate: " + Time.Instance.FramePerSecond);

        }
    }
}<|MERGE_RESOLUTION|>--- conflicted
+++ resolved
@@ -33,19 +33,15 @@
                 //parentscript.Test(x);
                 //transform.LocalEulerAngles = new float3(0, x, 0);
                 //x -= 0.5f*(float)Time.Instance.DeltaTime;
-<<<<<<< HEAD
-                //speed += 0.5f;
-=======
                 //speed += 0.05f;
                 transform.LocalPosition += new float3(0,0,0.1f);
->>>>>>> be9e216c
             }
             else
             {
                 //speed = 0.1f;
             }
             //Time.Instance.TimeFlow = speed;
-            Debug.WriteLine("Smooth Framerate: " + Time.Instance.FramePerSecondSmooth);
+            Debug.WriteLine("Smooth Framerate: " + Time.Instance.FamePerSecondSmooth);
             Debug.WriteLine("Normal Framerate: " + Time.Instance.FramePerSecond);
 
         }
