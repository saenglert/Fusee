﻿<?xml version="1.0" encoding="utf-8"?>
<Project ToolsVersion="4.0" DefaultTargets="Build" xmlns="http://schemas.microsoft.com/developer/msbuild/2003">
  <PropertyGroup>
    <Configuration Condition=" '$(Configuration)' == '' ">Debug</Configuration>
    <Platform Condition=" '$(Platform)' == '' ">AnyCPU</Platform>
    <ProductVersion>8.0.30703</ProductVersion>
    <SchemaVersion>2.0</SchemaVersion>
    <ProjectGuid>{FEDC94C7-0F0A-4891-8740-AD00FDBF3A61}</ProjectGuid>
    <OutputType>WinExe</OutputType>
    <AppDesignerFolder>Properties</AppDesignerFolder>
    <RootNamespace>Examples.Texture</RootNamespace>
    <AssemblyName>Examples.Texture</AssemblyName>
    <RootNamespace>Examples.Texture</RootNamespace>
    <AssemblyName>Examples.Texture</AssemblyName>
    <TargetFrameworkVersion>v4.0</TargetFrameworkVersion>
    <FileAlignment>512</FileAlignment>
    <UseVSHostingProcess>false</UseVSHostingProcess>
  </PropertyGroup>
  <PropertyGroup Condition=" '$(Configuration)|$(Platform)' == 'Debug|AnyCPU' ">
    <PlatformTarget>AnyCPU</PlatformTarget>
    <DebugSymbols>true</DebugSymbols>
    <DebugType>full</DebugType>
    <Optimize>false</Optimize>
    <OutputPath>..\..\..\..\Bin\Debug\Examples\Texture</OutputPath>
    <OutputPath>..\..\..\..\Bin\Debug\Examples\Texture</OutputPath>
    <DefineConstants>DEBUG;TRACE</DefineConstants>
    <ErrorReport>prompt</ErrorReport>
    <WarningLevel>4</WarningLevel>
  </PropertyGroup>
  <PropertyGroup Condition=" '$(Configuration)|$(Platform)' == 'Release|AnyCPU' ">
    <PlatformTarget>AnyCPU</PlatformTarget>
    <DebugType>pdbonly</DebugType>
    <Optimize>true</Optimize>
    <OutputPath>..\..\..\..\Bin\Release\Examples\Texture</OutputPath>
    <OutputPath>..\..\..\..\Bin\Release\Examples\Texture</OutputPath>
    <DefineConstants>TRACE</DefineConstants>
    <ErrorReport>prompt</ErrorReport>
    <WarningLevel>4</WarningLevel>
  </PropertyGroup>
  <PropertyGroup>
    <RunPostBuildEvent>OnBuildSuccess</RunPostBuildEvent>
  </PropertyGroup>
  <PropertyGroup Condition="'$(Configuration)|$(Platform)' == 'Debug+Web|AnyCPU'">
    <PlatformTarget>AnyCPU</PlatformTarget>
    <DebugSymbols>true</DebugSymbols>
    <DebugType>full</DebugType>
    <Optimize>false</Optimize>
    <OutputPath>..\..\..\..\Bin\Debug\Examples\Texture</OutputPath>
    <OutputPath>..\..\..\..\Bin\Debug\Examples\Texture</OutputPath>
    <DefineConstants>DEBUG;TRACE</DefineConstants>
    <ErrorReport>prompt</ErrorReport>
    <WarningLevel>4</WarningLevel>
  </PropertyGroup>
  <ItemGroup>
    <Compile Include="Properties\AssemblyInfo.cs" />
    <Compile Include="Main.cs" />
  </ItemGroup>
  <ItemGroup>
    <ProjectReference Include="..\..\..\Math\Core\Math.Core.csproj">
      <Project>{E95FA1C8-6491-4B4B-BBE1-EDA6B16B2C6A}</Project>
      <Name>Math.Core</Name>
    </ProjectReference>
    <ProjectReference Include="..\..\Common\Common.csproj">
      <Project>{DFD770F6-4222-4255-AAE0-DCACDC7B21EB}</Project>
      <Name>Common</Name>
    </ProjectReference>
    <ProjectReference Include="..\..\Core\Core.csproj">
      <Project>{1228EB3F-8BCC-453F-8A2E-D9246495A118}</Project>
      <Name>Core</Name>
    </ProjectReference>
  </ItemGroup>
  <ItemGroup>
<<<<<<< HEAD
    <None Include="Assets\Cube.obj.model">
      <CopyToOutputDirectory>PreserveNewest</CopyToOutputDirectory>
    </None>
    <None Include="Assets\Sphere.obj.model">
=======
    <Content Include="Assets\Jellyfish.jpg">
>>>>>>> 5e0a74ad
      <CopyToOutputDirectory>PreserveNewest</CopyToOutputDirectory>
    </None>
  </ItemGroup>
<<<<<<< HEAD
  <ItemGroup>
    <Content Include="Assets\cube_tex.jpg">
      <CopyToOutputDirectory>PreserveNewest</CopyToOutputDirectory>
    </Content>
    <Content Include="Assets\world_map.jpg">
      <CopyToOutputDirectory>PreserveNewest</CopyToOutputDirectory>
    </Content>
  </ItemGroup>
=======
>>>>>>> 5e0a74ad
  <Import Project="$(MSBuildToolsPath)\Microsoft.CSharp.targets" />
  <PropertyGroup>
    <PostBuildEvent>
    </PostBuildEvent>
    <SolutionDir Condition="$(SolutionDir) == '' Or $(SolutionDir) == '*Undefined*'">$(ProjectDir)../../</SolutionDir>
  </PropertyGroup>
  <Target Name="Clean">
    <Exec Command="rd /s /q $(OutputPath)" Condition="Exists($(OutputPath))" />
  </Target>
  <Import Project="$(SolutionDir)/Fusee.targets" Condition="'$(PostBuildEvent)' == ''" />
</Project><|MERGE_RESOLUTION|>--- conflicted
+++ resolved
@@ -70,18 +70,14 @@
     </ProjectReference>
   </ItemGroup>
   <ItemGroup>
-<<<<<<< HEAD
     <None Include="Assets\Cube.obj.model">
       <CopyToOutputDirectory>PreserveNewest</CopyToOutputDirectory>
     </None>
     <None Include="Assets\Sphere.obj.model">
-=======
     <Content Include="Assets\Jellyfish.jpg">
->>>>>>> 5e0a74ad
       <CopyToOutputDirectory>PreserveNewest</CopyToOutputDirectory>
     </None>
   </ItemGroup>
-<<<<<<< HEAD
   <ItemGroup>
     <Content Include="Assets\cube_tex.jpg">
       <CopyToOutputDirectory>PreserveNewest</CopyToOutputDirectory>
@@ -90,8 +86,6 @@
       <CopyToOutputDirectory>PreserveNewest</CopyToOutputDirectory>
     </Content>
   </ItemGroup>
-=======
->>>>>>> 5e0a74ad
   <Import Project="$(MSBuildToolsPath)\Microsoft.CSharp.targets" />
   <PropertyGroup>
     <PostBuildEvent>
