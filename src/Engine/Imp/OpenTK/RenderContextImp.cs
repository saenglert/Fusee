--- conflicted
+++ resolved
@@ -187,12 +187,8 @@
         {
             var sp = (ShaderProgramImp)shaderProgram;
             int nParams;
-<<<<<<< HEAD
             GL.GetProgram(sp.Program, ProgramParameter.ActiveUniforms, out nParams);
-=======
-            GL.GetProgram(sp.Program,ProgramParameter.ActiveUniforms, out nParams);
             List<ShaderParamInfo> list = new List<ShaderParamInfo>();
->>>>>>> 43a21518
             for (int i = 0; i < nParams; i++)
             {
                 ActiveUniformType t;
