﻿<?xml version="1.0" encoding="utf-8"?>
<Project ToolsVersion="4.0" DefaultTargets="Build" xmlns="http://schemas.microsoft.com/developer/msbuild/2003">
  <PropertyGroup>
    <Configuration Condition=" '$(Configuration)' == '' ">Debug</Configuration>
    <Platform Condition=" '$(Platform)' == '' ">AnyCPU</Platform>
    <ProductVersion>8.0.30703</ProductVersion>
    <SchemaVersion>2.0</SchemaVersion>
    <ProjectGuid>{86EED8AB-16C8-410F-8C63-9A0CBD9B31B2}</ProjectGuid>
    <OutputType>Library</OutputType>
    <AppDesignerFolder>Properties</AppDesignerFolder>
    <RootNamespace>DoubleCircle</RootNamespace>
    <AssemblyName>DoubleCircle</AssemblyName>
    <TargetFrameworkVersion>v4.0</TargetFrameworkVersion>
    <FileAlignment>512</FileAlignment>
  </PropertyGroup>
  <PropertyGroup Condition=" '$(Configuration)|$(Platform)' == 'Debug|AnyCPU' ">
    <DebugSymbols>true</DebugSymbols>
    <DebugType>full</DebugType>
    <Optimize>false</Optimize>
    <OutputPath>$(C4D_DIR)\plugins\DoubleCircle\</OutputPath>
    <DefineConstants>DEBUG;TRACE</DefineConstants>
    <ErrorReport>prompt</ErrorReport>
    <WarningLevel>4</WarningLevel>
  </PropertyGroup>
  <PropertyGroup Condition=" '$(Configuration)|$(Platform)' == 'Release|AnyCPU' ">
    <DebugType>pdbonly</DebugType>
    <Optimize>true</Optimize>
    <OutputPath>$(C4D_DIR)\plugins\DoubleCircle\</OutputPath>
    <DefineConstants>TRACE</DefineConstants>
    <ErrorReport>prompt</ErrorReport>
    <WarningLevel>4</WarningLevel>
  </PropertyGroup>
  <ItemGroup>
    <Reference Include="System" />
    <Reference Include="System.Core" />
    <Reference Include="System.Xml.Linq" />
    <Reference Include="System.Data.DataSetExtensions" />
    <Reference Include="Microsoft.CSharp" />
    <Reference Include="System.Data" />
    <Reference Include="System.Xml" />
  </ItemGroup>
  <ItemGroup>
    <Compile Include="DoubleCircle.cs" />
  </ItemGroup>
  <ItemGroup>
    <Content Include="res\DoubleCircleLogo.tif">
      <CopyToOutputDirectory>PreserveNewest</CopyToOutputDirectory>
    </Content>
  </ItemGroup>
  <ItemGroup>
<<<<<<< HEAD
    <ProjectReference Include="..\..\..\Math\Conversion\Conversion.csproj">
      <Project>{23be5303-b821-4a19-9a9c-c498b3d1f0ad}</Project>
      <Name>Conversion</Name>
    </ProjectReference>
=======
>>>>>>> e3220489
    <ProjectReference Include="..\..\..\Math\Core\Math.Core.csproj">
      <Project>{e95fa1c8-6491-4b4b-bbe1-eda6b16b2c6a}</Project>
      <Name>Math.Core</Name>
    </ProjectReference>
    <ProjectReference Include="..\C4d\C4d.csproj">
      <Project>{6bc54c31-aa63-4f56-9675-df866a64cc03}</Project>
      <Name>C4d</Name>
    </ProjectReference>
  </ItemGroup>
  <Import Project="$(MSBuildToolsPath)\Microsoft.CSharp.targets" />
  <!-- To modify your build process, add your task inside one of the targets below and uncomment it.
       Other similar extension points exist, see Microsoft.Common.targets.
  <Target Name="BeforeBuild">
  </Target>
  <Target Name="AfterBuild">
  </Target>
  -->
</Project><|MERGE_RESOLUTION|>--- conflicted
+++ resolved
@@ -48,13 +48,10 @@
     </Content>
   </ItemGroup>
   <ItemGroup>
-<<<<<<< HEAD
     <ProjectReference Include="..\..\..\Math\Conversion\Conversion.csproj">
       <Project>{23be5303-b821-4a19-9a9c-c498b3d1f0ad}</Project>
       <Name>Conversion</Name>
     </ProjectReference>
-=======
->>>>>>> e3220489
     <ProjectReference Include="..\..\..\Math\Core\Math.Core.csproj">
       <Project>{e95fa1c8-6491-4b4b-bbe1-eda6b16b2c6a}</Project>
       <Name>Math.Core</Name>
