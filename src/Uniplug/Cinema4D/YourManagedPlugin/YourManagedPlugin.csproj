--- conflicted
+++ resolved
@@ -28,12 +28,9 @@
       <HintPath>$(C4D_DIR)\plugins\ManagedPlugIn\x64\C4d.dll</HintPath>
       <Private>False</Private>
     </Reference>
-<<<<<<< HEAD
     <Reference Include="Fusee.Math.Conversion">  <HintPath>$(C4D_DIR)\plugins\ManagedPlugIn\x64\Fusee.Math.Conversion.dll</HintPath>
-=======
     <Reference Include="Fusee.Math.Conversion">
       <HintPath>$(C4D_DIR)\plugins\ManagedPlugIn\x64\Fusee.Math.Conversion.dll</HintPath>
->>>>>>> a39f7825
     </Reference>
     <Reference Include="Fusee.Math.Core">
       <HintPath>$(C4D_DIR)\plugins\ManagedPlugIn\x64\Fusee.Math.Core.dll</HintPath>
