--- conflicted
+++ resolved
@@ -57,8 +57,6 @@
   <ItemGroup>
     <Service Include="{508349B6-6B84-4DF5-91F0-309BEEBAD82D}" />
   </ItemGroup>
-<<<<<<< HEAD
-=======
   <ItemGroup>
     <None Include="ManifestFile.tt">
       <Generator>TextTemplatingFilePreprocessor</Generator>
@@ -79,7 +77,6 @@
       <Name>C4d</Name>
     </ProjectReference>
   </ItemGroup>
->>>>>>> e3220489
   <Import Project="$(MSBuildToolsPath)\Microsoft.CSharp.targets" />
   <PropertyGroup>
     <PostBuildEvent>xcopy /i /e /y "$(ProjectDir)Viewer" "$(TargetDir)Viewer"</PostBuildEvent>
