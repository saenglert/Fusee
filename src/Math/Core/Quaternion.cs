--- conflicted
+++ resolved
@@ -515,14 +515,13 @@
         #endregion
 
         #region Conversion
-<<<<<<< HEAD
+
         /// <summary>
         /// Convert Euler angle to Quaternion rotation.
         /// </summary>
         /// <param name="e">Euler angle to convert.</param>
         /// <returns>A Quaternion representing the euler angle passed to this method.</returns>
-=======
->>>>>>> e6069951
+
         public static Quaternion EulerToQuaternion(float3 e)
         {
             float c1 = (float)System.Math.Cos(e.x / 2);
@@ -539,15 +538,14 @@
             float z = c1 * s2 * c3 - s1 * c2 * s3;
             return new Quaternion(x,y,z,w);
         }
-<<<<<<< HEAD
+
 
         /// <summary>
         /// Convert Quaternion rotation to Euler angle.
         /// </summary>
         /// <param name="q1">Quaternion rotation to convert.</param>
         /// <returns>A Euler angle of type float3 from the passed Quaternion rotation.</returns>
-=======
->>>>>>> e6069951
+
         public static float3 QuaternionToEuler(Quaternion q1)
         {
             float sqw = q1.w*q1.w;
@@ -574,7 +572,7 @@
             result.z = (float)System.Math.Atan2(2 * q1.x * q1.w - 2 * q1.y * q1.z, -sqx + sqy - sqz + sqw);
             return result;
         }
-<<<<<<< HEAD
+
 
         public static Quaternion MatrixToQuaternion(float4x4 m)
         {
@@ -594,8 +592,7 @@
             return System.Math.Abs(a)*System.Math.Sign(b);
         }
 
-=======
->>>>>>> e6069951
+
         #endregion
         #endregion
 
